/*
 * %CopyrightBegin%
 *
 * Copyright Ericsson AB 1997-2010. All Rights Reserved.
 *
 * The contents of this file are subject to the Erlang Public License,
 * Version 1.1, (the "License"); you may not use this file except in
 * compliance with the License. You should have received a copy of the
 * Erlang Public License along with this software. If not, it can be
 * retrieved online at http://www.erlang.org/.
 *
 * Software distributed under the License is distributed on an "AS IS"
 * basis, WITHOUT WARRANTY OF ANY KIND, either express or implied. See
 * the License for the specific language governing rights and limitations
 * under the License.
 *
 * %CopyrightEnd%
 */

#ifdef HAVE_CONFIG_H
#  include "config.h"
#endif

#include "sys.h"
#include <ctype.h>
#include "erl_vm.h"
#include "global.h"
#include "erl_process.h"
#include "error.h"
#include "erl_version.h"
#include "erl_db.h"
#include "beam_bp.h"
#include "erl_bits.h"
#include "erl_binary.h"
#include "dist.h"
#include "erl_mseg.h"
#include "erl_nmgc.h"
#include "erl_threads.h"
#include "erl_bif_timer.h"
#include "erl_instrument.h"
#include "erl_printf_term.h"
#include "erl_misc_utils.h"
#include "packet_parser.h"
#include "erl_cpu_topology.h"

#ifdef HIPE
#include "hipe_mode_switch.h"	/* for hipe_mode_switch_init() */
#include "hipe_signal.h"	/* for hipe_signal_init() */
#endif

#ifdef HAVE_SYS_RESOURCE_H
#  include <sys/resource.h>
#endif

/*
 * Note about VxWorks: All variables must be initialized by executable code,
 * not by an initializer. Otherwise a new instance of the emulator will
 * inherit previous values.
 */

extern void erl_crash_dump_v(char *, int, char *, va_list);
#ifdef __WIN32__
extern void ConNormalExit(void);
extern void ConWaitForExit(void);
#endif

static void erl_init(int ncpu);

#define ERTS_MIN_COMPAT_REL 7

#ifdef ERTS_SMP
erts_smp_atomic_t erts_writing_erl_crash_dump;
#else
volatile int erts_writing_erl_crash_dump = 0;
#endif
int erts_initialized = 0;

#if defined(USE_THREADS) && !defined(ERTS_SMP)
static erts_tid_t main_thread;
#endif

int erts_use_sender_punish;

/*
 * Configurable parameters.
 */

Uint display_items;	    	/* no of items to display in traces etc */
Uint display_loads;		/* print info about loaded modules */
int H_MIN_SIZE;			/* The minimum heap grain */
int BIN_VH_MIN_SIZE;		/* The minimum binary virtual*/

Uint32 erts_debug_flags;	/* Debug flags. */
#ifdef ERTS_OPCODE_COUNTER_SUPPORT
int count_instructions;
#endif
int erts_backtrace_depth;	/* How many functions to show in a backtrace
				 * in error codes.
				 */

int erts_async_max_threads;  /* number of threads for async support */
int erts_async_thread_suggested_stack_size;
erts_smp_atomic_t erts_max_gen_gcs;

Eterm erts_error_logger_warnings; /* What to map warning logs to, am_error, 
				     am_info or am_warning, am_error is 
				     the default for BC */

int erts_compat_rel;

static int use_multi_run_queue;
static int no_schedulers;
static int no_schedulers_online;

#ifdef DEBUG
Uint32 verbose;             /* See erl_debug.h for information about verbose */
#endif

int erts_disable_tolerant_timeofday; /* Time correction can be disabled it is
				      * not and/or it is too slow.
				      */

int erts_atom_table_size = ATOM_LIMIT;	/* Maximum number of atoms */

int erts_modified_timing_level;

int erts_no_crash_dump = 0;	/* Use -d to suppress crash dump. */

/*
 * Other global variables.
 */

ErtsModifiedTimings erts_modified_timings[] = {
    /* 0 */	{make_small(0), CONTEXT_REDS, INPUT_REDUCTIONS},
    /* 1 */	{make_small(0), 2*CONTEXT_REDS, 2*INPUT_REDUCTIONS},
    /* 2 */	{make_small(0), CONTEXT_REDS/2, INPUT_REDUCTIONS/2},
    /* 3 */	{make_small(0), 3*CONTEXT_REDS, 3*INPUT_REDUCTIONS},
    /* 4 */	{make_small(0), CONTEXT_REDS/3, 3*INPUT_REDUCTIONS},
    /* 5 */	{make_small(0), 4*CONTEXT_REDS, INPUT_REDUCTIONS/2},
    /* 6 */	{make_small(1), CONTEXT_REDS/4, 2*INPUT_REDUCTIONS},
    /* 7 */	{make_small(1), 5*CONTEXT_REDS, INPUT_REDUCTIONS/3},
    /* 8 */	{make_small(10), CONTEXT_REDS/5, 3*INPUT_REDUCTIONS},
    /* 9 */	{make_small(10), 6*CONTEXT_REDS, INPUT_REDUCTIONS/4}
};

#define ERTS_MODIFIED_TIMING_LEVELS \
  (sizeof(erts_modified_timings)/sizeof(ErtsModifiedTimings))

Export *erts_delay_trap = NULL;

int erts_use_r9_pids_ports;

#ifdef HYBRID
Eterm *global_heap;
Eterm *global_hend;
Eterm *global_htop;
Eterm *global_saved_htop;
Eterm *global_old_heap;
Eterm *global_old_hend;
ErlOffHeap erts_global_offheap;
Uint   global_heap_sz = SH_DEFAULT_SIZE;

#ifndef INCREMENTAL
Eterm *global_high_water;
Eterm *global_old_htop;
#endif

Uint16 global_gen_gcs;
Uint16 global_max_gen_gcs;
Uint   global_gc_flags;

Uint   global_heap_min_sz = SH_DEFAULT_SIZE;
#endif

int ignore_break;
int replace_intr;

static ERTS_INLINE int
has_prefix(const char *prefix, const char *string)
{
    int i;
    for (i = 0; prefix[i]; i++)
	if (prefix[i] != string[i])
	    return 0;
    return 1;
}

static char*
progname(char *fullname) 
{
    int i;
    
    i = strlen(fullname);
    while (i >= 0) {
	if ((fullname[i] != '/') && (fullname[i] != '\\')) 
	    i--;
	else 
	    break;
    }
    return fullname+i+1;
}

static int
this_rel_num(void)
{
    static int this_rel = -1;

    if (this_rel < 1) {
	int i;
	char this_rel_str[] = ERLANG_OTP_RELEASE;
	    
	i = 0;
	while (this_rel_str[i] && !isdigit((int) this_rel_str[i]))
	    i++;
	this_rel = atoi(&this_rel_str[i]); 
	if (this_rel < 1)
	    erl_exit(-1, "Unexpected ERLANG_OTP_RELEASE format\n");
    }
    return this_rel;
}

/*
 * Common error printout function, all error messages
 * that don't go to the error logger go through here.
 */

void erl_error(char *fmt, va_list args)
{
    erts_vfprintf(stderr, fmt, args);
}

static int early_init(int *argc, char **argv);

void
erts_short_init(void)
{
    int ncpu = early_init(NULL, NULL);
    erl_init(ncpu);
    erts_initialized = 1;
}

static void
erl_init(int ncpu)
{
    init_benchmarking();

#ifdef ERTS_SMP
    erts_system_block_init();
#endif

    erts_init_monitors();
    erts_init_gc();
    init_time();
    erts_init_process(ncpu);
    erts_init_scheduling(use_multi_run_queue,
			 no_schedulers,
			 no_schedulers_online);
    erts_init_cpu_topology(); /* Must be after init_scheduling */
    H_MIN_SIZE      = erts_next_heap_size(H_MIN_SIZE, 0);
    BIN_VH_MIN_SIZE = erts_next_heap_size(BIN_VH_MIN_SIZE, 0);

    erts_init_trace();
    erts_init_binary();
    erts_init_bits();
    erts_init_fun_table();
    init_atom_table();
    init_export_table();
    init_module_table();
    init_register_table();
    init_message();
    erts_bif_info_init();
    erts_ddll_init();
    init_emulator();
    erts_bp_init();
    init_db(); /* Must be after init_emulator */
    erts_bif_timer_init();
    erts_init_node_tables();
    init_dist();
    erl_drv_thr_init();
    init_io();
    init_copy();
    init_load();
    erts_init_bif();
    erts_init_bif_chksum();
    erts_init_bif_binary();
    erts_init_bif_re();
    erts_init_unicode(); /* after RE to get access to PCRE unicode */
    erts_delay_trap = erts_export_put(am_erlang, am_delay_trap, 2);
    erts_late_init_process();
#if HAVE_ERTS_MSEG
    erts_mseg_late_init(); /* Must be after timer (init_time()) and thread
			      initializations */
#endif
#ifdef HIPE
    hipe_mode_switch_init(); /* Must be after init_load/beam_catches/init */
#endif
    packet_parser_init();
    erl_nif_init();
}

static void
init_shared_memory(int argc, char **argv)
{
#ifdef HYBRID
    int arg_size = 0;

    global_heap_sz = erts_next_heap_size(global_heap_sz,0);

    /* Make sure arguments will fit on the heap, no one else will check! */
    while (argc--)
        arg_size += 2 + strlen(argv[argc]);
    if (global_heap_sz < arg_size)
        global_heap_sz = erts_next_heap_size(arg_size,1);

#ifndef INCREMENTAL
    global_heap = (Eterm *) ERTS_HEAP_ALLOC(ERTS_ALC_T_HEAP,
					    sizeof(Eterm) * global_heap_sz);
    global_hend = global_heap + global_heap_sz;
    global_htop = global_heap;
    global_high_water = global_heap;
    global_old_hend = global_old_htop = global_old_heap = NULL;
#endif

    global_gen_gcs = 0;
    global_max_gen_gcs = erts_smp_atomic_read(&erts_max_gen_gcs);
    global_gc_flags = erts_default_process_flags;

    erts_global_offheap.mso = NULL;
#ifndef HYBRID /* FIND ME! */
    erts_global_offheap.funs = NULL;
#endif
    erts_global_offheap.overhead = 0;
#endif

#ifdef INCREMENTAL
    erts_init_incgc();
#endif
}

static void
erl_first_process_otp(char* modname, void* code, unsigned size, int argc, char** argv)
{
    int i;
    Eterm start_mod;
    Eterm args;
    Eterm* hp;
    Process parent;
    ErlSpawnOpts so;
    Eterm env;
    
    start_mod = am_atom_put(modname, sys_strlen(modname));
    if (erts_find_function(start_mod, am_start, 2) == NULL) {
	erl_exit(5, "No function %s:start/2\n", modname);
    }

    /*
     * We need a dummy parent process to be able to call erl_create_process().
     */

    erts_init_empty_process(&parent);
    erts_smp_proc_lock(&parent, ERTS_PROC_LOCK_MAIN);
    hp = HAlloc(&parent, argc*2 + 4);
    args = NIL;
    for (i = argc-1; i >= 0; i--) {
	int len = sys_strlen(argv[i]);
	args = CONS(hp, new_binary(&parent, (byte*)argv[i], len), args);
	hp += 2;
    }
    env = new_binary(&parent, code, size);
    args = CONS(hp, args, NIL);
    hp += 2;
    args = CONS(hp, env, args);

    so.flags = 0;
    (void) erl_create_process(&parent, start_mod, am_start, args, &so);
    erts_smp_proc_unlock(&parent, ERTS_PROC_LOCK_MAIN);
    erts_cleanup_empty_process(&parent);
}

Eterm
erts_preloaded(Process* p)
{
    Eterm previous;
    int j;
    int need;
    Eterm mod;
    Eterm* hp;
    char* name;
    const Preload *preload = sys_preloaded();

    j = 0;
    while (preload[j].name != NULL) {
	j++;
    }
    previous = NIL;
    need = 2*j;
    hp = HAlloc(p, need);
    j = 0;
    while ((name = preload[j].name) != NULL)  {
	mod = am_atom_put(name, sys_strlen(name));
	previous = CONS(hp, mod, previous);
	hp += 2;
	j++;
    }
    return previous;
}


/* static variables that must not change (use same values at restart) */
static char* program;
static char* init = "init";
static char* boot = "boot";
static int    boot_argc;
static char** boot_argv;

static char *
get_arg(char* rest, char* next, int* ip)
{
    if (*rest == '\0') {
	if (next == NULL) {
	    erts_fprintf(stderr, "too few arguments\n");
	    erts_usage();
	}
	(*ip)++;
	return next;
    }
    return rest;
}

static void 
load_preloaded(void)
{
    int i;
    int res;
    Preload* preload_p;
    Eterm module_name;
    byte* code;
    char* name;
    int length;

    if ((preload_p = sys_preloaded()) == NULL) {
	return;
    }
    i = 0;
    while ((name = preload_p[i].name) != NULL) {
	length = preload_p[i].size;
	module_name = am_atom_put(name, sys_strlen(name));
	if ((code = sys_preload_begin(&preload_p[i])) == 0)
	    erl_exit(1, "Failed to find preloaded code for module %s\n", 
		     name);
	res = erts_load_module(NULL, 0, NIL, &module_name, code, length);
	sys_preload_end(&preload_p[i]);
	if (res < 0)
	    erl_exit(1,"Failed loading preloaded module %s\n", name);
	i++;
    }
}

/* be helpful (or maybe downright rude:-) */
void erts_usage(void)
{
    erts_fprintf(stderr, "Usage: %s [flags] [ -- [init_args] ]\n", progname(program));
    erts_fprintf(stderr, "The flags are:\n\n");

    /*    erts_fprintf(stderr, "-# number  set the number of items to be used in traces etc\n"); */

    erts_fprintf(stderr, "-a size     suggested stack size in kilo words for threads\n");
    erts_fprintf(stderr, "            in the async-thread pool, valid range is [%d-%d]\n",
		 ERTS_ASYNC_THREAD_MIN_STACK_SIZE,
		 ERTS_ASYNC_THREAD_MAX_STACK_SIZE);
    erts_fprintf(stderr, "-A number   set number of threads in async thread pool,\n");
    erts_fprintf(stderr, "            valid range is [0-%d]\n",
		 ERTS_MAX_NO_OF_ASYNC_THREADS);

    erts_fprintf(stderr, "-B[c|d|i]   c to have Ctrl-c interrupt the Erlang shell,\n");
    erts_fprintf(stderr, "            d (or no extra option) to disable the break\n");
    erts_fprintf(stderr, "            handler, i to ignore break signals\n");

    /*    erts_fprintf(stderr, "-b func    set the boot function (default boot)\n"); */

    erts_fprintf(stderr, "-c          disable continuous date/time correction with\n");
    erts_fprintf(stderr, "            respect to uptime\n");

    erts_fprintf(stderr, "-d          don't write a crash dump for internally detected errors\n");
    erts_fprintf(stderr, "            (halt(String) will still produce a crash dump)\n");

    erts_fprintf(stderr, "-hms size   set minimum heap size in words (default %d)\n",
	       H_DEFAULT_SIZE);
    erts_fprintf(stderr, "-hmbs size  set minimum binary virtual heap size in words (default %d)\n",
	       VH_DEFAULT_SIZE);

    /*    erts_fprintf(stderr, "-i module  set the boot module (default init)\n"); */

    erts_fprintf(stderr, "-K boolean  enable or disable kernel poll\n");

    erts_fprintf(stderr, "-l          turn on auto load tracing\n");

    erts_fprintf(stderr, "-M<X> <Y>   memory allocator switches,\n");
    erts_fprintf(stderr, "            see the erts_alloc(3) documentation for more info.\n");

    erts_fprintf(stderr, "-P number   set maximum number of processes on this node,\n");
    erts_fprintf(stderr, "            valid range is [%d-%d]\n",
	       ERTS_MIN_PROCESSES, ERTS_MAX_PROCESSES);
    erts_fprintf(stderr, "-R number   set compatibility release number,\n");
    erts_fprintf(stderr, "            valid range [%d-%d]\n",
	       ERTS_MIN_COMPAT_REL, this_rel_num());

    erts_fprintf(stderr, "-r          force ets memory block to be moved on realloc\n");
    erts_fprintf(stderr, "-rg amount  set reader groups limit\n");
    erts_fprintf(stderr, "-sbt type   set scheduler bind type, valid types are:\n");
    erts_fprintf(stderr, "            u|ns|ts|ps|s|nnts|nnps|tnnps|db\n");
    erts_fprintf(stderr, "-sct cput   set cpu topology,\n");
    erts_fprintf(stderr, "            see the erl(1) documentation for more info.\n");
    erts_fprintf(stderr, "-swt val    set scheduler wakeup threshold, valid values are:\n");
    erts_fprintf(stderr, "            very_low|low|medium|high|very_high.\n");
    erts_fprintf(stderr, "-sss size   suggested stack size in kilo words for scheduler threads,\n");
    erts_fprintf(stderr, "            valid range is [%d-%d]\n",
		 ERTS_SCHED_THREAD_MIN_STACK_SIZE,
		 ERTS_SCHED_THREAD_MAX_STACK_SIZE);
    erts_fprintf(stderr, "-S n1:n2    set number of schedulers (n1), and number of\n");
    erts_fprintf(stderr, "            schedulers online (n2), valid range for both\n");
    erts_fprintf(stderr, "            numbers are [1-%d]\n",
		 ERTS_MAX_NO_OF_SCHEDULERS);
    erts_fprintf(stderr, "-t size     set the maximum number of atoms the "
			 "emulator can handle\n");
    erts_fprintf(stderr, "            valid range is [%d-%d]\n",
		 MIN_ATOM_TABLE_SIZE, MAX_ATOM_TABLE_SIZE);
    erts_fprintf(stderr, "-T number   set modified timing level,\n");
    erts_fprintf(stderr, "            valid range is [0-%d]\n",
		 ERTS_MODIFIED_TIMING_LEVELS-1);
    erts_fprintf(stderr, "-V          print Erlang version\n");

    erts_fprintf(stderr, "-v          turn on chatty mode (GCs will be reported etc)\n");

    erts_fprintf(stderr, "-W<i|w>     set error logger warnings mapping,\n");
    erts_fprintf(stderr, "            see error_logger documentation for details\n");
    erts_fprintf(stderr, "-zdbbl size set the distribution buffer busy limit in kilobytes\n");
    erts_fprintf(stderr, "            valid range is [1-%d]\n", INT_MAX/1024);
    erts_fprintf(stderr, "\n");
    erts_fprintf(stderr, "Note that if the emulator is started with erlexec (typically\n");
    erts_fprintf(stderr, "from the erl script), these flags should be specified with +.\n");
    erts_fprintf(stderr, "\n\n");
    erl_exit(-1, "");
}

#ifdef USE_THREADS
/*
 * allocators for thread lib
 */

static void *ethr_std_alloc(size_t size)
{
    return erts_alloc_fnf(ERTS_ALC_T_ETHR_STD, (Uint) size);
}
static void *ethr_std_realloc(void *ptr, size_t size)
{
    return erts_realloc_fnf(ERTS_ALC_T_ETHR_STD, ptr, (Uint) size);
}
static void ethr_std_free(void *ptr)
{
    erts_free(ERTS_ALC_T_ETHR_STD, ptr);
}
static void *ethr_sl_alloc(size_t size)
{
    return erts_alloc_fnf(ERTS_ALC_T_ETHR_SL, (Uint) size);
}
static void *ethr_sl_realloc(void *ptr, size_t size)
{
    return erts_realloc_fnf(ERTS_ALC_T_ETHR_SL, ptr, (Uint) size);
}
static void ethr_sl_free(void *ptr)
{
    erts_free(ERTS_ALC_T_ETHR_SL, ptr);
}
static void *ethr_ll_alloc(size_t size)
{
    return erts_alloc_fnf(ERTS_ALC_T_ETHR_LL, (Uint) size);
}
static void *ethr_ll_realloc(void *ptr, size_t size)
{
    return erts_realloc_fnf(ERTS_ALC_T_ETHR_LL, ptr, (Uint) size);
}
static void ethr_ll_free(void *ptr)
{
    erts_free(ERTS_ALC_T_ETHR_LL, ptr);
}

#endif

static int
early_init(int *argc, char **argv) /*
				   * Only put things here which are
				   * really important initialize
				   * early!
				   */
{
    ErtsAllocInitOpts alloc_opts = ERTS_ALLOC_INIT_DEF_OPTS_INITER;
    int ncpu;
    int ncpuonln;
    int ncpuavail;
    int schdlrs;
    int schdlrs_onln;
    int max_main_threads;
    int max_reader_groups;
    int reader_groups;

    use_multi_run_queue = 1;
    erts_printf_eterm_func = erts_printf_term;
    erts_disable_tolerant_timeofday = 0;
    display_items = 200;
    display_loads = 0;
    erts_backtrace_depth = DEFAULT_BACKTRACE_SIZE;
    erts_async_max_threads = 0;
    erts_async_thread_suggested_stack_size = ERTS_ASYNC_THREAD_MIN_STACK_SIZE;
    H_MIN_SIZE = H_DEFAULT_SIZE;
    BIN_VH_MIN_SIZE = VH_DEFAULT_SIZE;

    erts_initialized = 0;

    erts_use_sender_punish = 1;

    erts_pre_early_init_cpu_topology(&max_reader_groups,
				     &ncpu,
				     &ncpuonln,
				     &ncpuavail);
#ifndef ERTS_SMP
    ncpu = 1;
    ncpuonln = 1;
    ncpuavail = 1;
#endif

    ignore_break = 0;
    replace_intr = 0;
    program = argv[0];

    erts_modified_timing_level = -1;

    erts_compat_rel = this_rel_num();

    erts_use_r9_pids_ports = 0;

    erts_sys_pre_init();

#ifdef ERTS_ENABLE_LOCK_CHECK
    erts_lc_init();
#endif
#ifdef ERTS_SMP
    erts_smp_atomic_init(&erts_writing_erl_crash_dump, 0L);
#else
    erts_writing_erl_crash_dump = 0;
#endif

    erts_smp_atomic_init(&erts_max_gen_gcs, (long)((Uint16) -1));

    erts_pre_init_process();
#if defined(USE_THREADS) && !defined(ERTS_SMP)
    main_thread = erts_thr_self();
#endif

    /*
     * We need to know the number of schedulers to use before we
     * can initialize the allocators.
     */
    no_schedulers = (Uint) (ncpu > 0 ? ncpu : 1);
    no_schedulers_online = (ncpuavail > 0
			    ? ncpuavail
			    : (ncpuonln > 0 ? ncpuonln : no_schedulers));

    schdlrs = no_schedulers;
    schdlrs_onln = no_schedulers_online;

    if (argc && argv) {
	int i = 1;
	while (i < *argc) {
	    if (strcmp(argv[i], "--") == 0) { /* end of emulator options */
		i++;
		break;
	    }
	    if (argv[i][0] == '-') {
		switch (argv[i][1]) {
		case 'r': {
		    char *sub_param = argv[i]+2;
		    if (has_prefix("g", sub_param)) {
			char *arg = get_arg(sub_param+1, argv[i+1], &i);
			if (sscanf(arg, "%d", &max_reader_groups) != 1) {
			    erts_fprintf(stderr,
					 "bad reader groups limit: %s\n", arg);
			    erts_usage();
			}
			if (max_reader_groups < 0) {
			    erts_fprintf(stderr,
					 "bad reader groups limit: %d\n",
					 max_reader_groups);
			    erts_usage();
			}
		    }
		    break;
		}
		case 'S' : {
		    int tot, onln;
		    char *arg = get_arg(argv[i]+2, argv[i+1], &i);
		    switch (sscanf(arg, "%d:%d", &tot, &onln)) {
		    case 0:
			switch (sscanf(arg, ":%d", &onln)) {
			case 1:
			    tot = no_schedulers;
			    goto chk_S;
			default:
			    goto bad_S;
			}
		    case 1:
			onln = tot < schdlrs_onln ? tot : schdlrs_onln;
		    case 2:
		    chk_S:
			if (tot > 0)
			    schdlrs = tot;
			else
			    schdlrs = no_schedulers + tot;
			if (onln > 0)
			    schdlrs_onln = onln;
			else
			    schdlrs_onln = no_schedulers_online + onln;
			if (schdlrs < 1 || ERTS_MAX_NO_OF_SCHEDULERS < schdlrs) {
			    erts_fprintf(stderr,
					 "bad amount of schedulers %d\n",
					 tot);
			    erts_usage();
			}
			if (schdlrs_onln < 1 || schdlrs < schdlrs_onln) {
			    erts_fprintf(stderr,
					 "bad amount of schedulers online %d "
					 "(total amount of schedulers %d)\n",
					 schdlrs_onln, schdlrs);
			    erts_usage();
			}
			break;
		    default:
		    bad_S:
			erts_fprintf(stderr,
				     "bad amount of schedulers %s\n",
				     arg);
			erts_usage();
			break;
		    }

		    VERBOSE(DEBUG_SYSTEM,
			    ("using %d:%d scheduler(s)\n", tot, onln));
		    break;
		}
		default:
		    break;
		}
	    }
	    i++;
	}
    }

#ifdef ERTS_SMP
    no_schedulers = schdlrs;
    no_schedulers_online = schdlrs_onln;

    erts_no_schedulers = (Uint) no_schedulers;
#endif

    erts_alloc_init(argc, argv, &alloc_opts); /* Handles (and removes)
						 -M flags. */
    /* Require allocators */
    erts_early_init_scheduling();
    erts_init_utils();
    erts_early_init_cpu_topology(no_schedulers,
				 &max_main_threads,
				 max_reader_groups,
				 &reader_groups);

#ifdef USE_THREADS
    {
	erts_thr_late_init_data_t elid = ERTS_THR_LATE_INIT_DATA_DEF_INITER;
	elid.mem.std.alloc = ethr_std_alloc;
	elid.mem.std.realloc = ethr_std_realloc;
	elid.mem.std.free = ethr_std_free;
	elid.mem.sl.alloc = ethr_sl_alloc;
	elid.mem.sl.realloc = ethr_sl_realloc;
	elid.mem.sl.free = ethr_sl_free;
	elid.mem.ll.alloc = ethr_ll_alloc;
	elid.mem.ll.realloc = ethr_ll_realloc;
	elid.mem.ll.free = ethr_ll_free;
	elid.main_threads = max_main_threads;
	elid.reader_groups = reader_groups;

	erts_thr_late_init(&elid);
    }
#endif

#ifdef ERTS_ENABLE_LOCK_CHECK
    erts_lc_late_init();
#endif
    
#ifdef ERTS_ENABLE_LOCK_COUNT
    erts_lcnt_late_init();
#endif

#if defined(HIPE)
    hipe_signal_init();	/* must be done very early */
#endif
    erl_sys_init();

    erl_sys_args(argc, argv);

    erts_ets_realloc_always_moves = 0;
<<<<<<< HEAD
    erts_dist_buf_busy_limit = ERTS_DE_BUSY_LIMIT;
=======

    return ncpu;
>>>>>>> f4aa12fc
}

#ifndef ERTS_SMP
static void set_main_stack_size(void)
{
    if (erts_sched_thread_suggested_stack_size > 0) {
# if HAVE_DECL_GETRLIMIT && HAVE_DECL_SETRLIMIT && HAVE_DECL_RLIMIT_STACK
	struct rlimit rl;
	int bytes = erts_sched_thread_suggested_stack_size * sizeof(Uint) * 1024;
	if (getrlimit(RLIMIT_STACK, &rl) != 0 ||
	    (rl.rlim_cur = bytes, setrlimit(RLIMIT_STACK, &rl) != 0)) {
	    erts_fprintf(stderr, "failed to set stack size for scheduler "
				 "thread to %d bytes\n", bytes);
	    erts_usage();
	}	    
# else
	erts_fprintf(stderr, "no OS support for dynamic stack size limit\n");
	erts_usage();    
# endif
    }
}
#endif

void
erl_start(int argc, char **argv)
{
    int i = 1;
    char* arg=NULL;
    char* Parg = NULL;
    int have_break_handler = 1;
    char envbuf[21]; /* enough for any 64-bit integer */
    size_t envbufsz;
    int async_max_threads = erts_async_max_threads;
    int ncpu = early_init(&argc, argv);

    envbufsz = sizeof(envbuf);
    if (erts_sys_getenv(ERL_MAX_ETS_TABLES_ENV, envbuf, &envbufsz) == 0)
	user_requested_db_max_tabs = atoi(envbuf);
    else
	user_requested_db_max_tabs = 0;

    envbufsz = sizeof(envbuf);
    if (erts_sys_getenv("ERL_FULLSWEEP_AFTER", envbuf, &envbufsz) == 0) {
	Uint16 max_gen_gcs = atoi(envbuf);
	erts_smp_atomic_set(&erts_max_gen_gcs, (long) max_gen_gcs);
    }

    envbufsz = sizeof(envbuf);
    if (erts_sys_getenv("ERL_THREAD_POOL_SIZE", envbuf, &envbufsz) == 0) {
	async_max_threads = atoi(envbuf);
    }

#if (defined(__APPLE__) && defined(__MACH__)) || defined(__DARWIN__)
    /*
     * The default stack size on MacOS X is too small for pcre.
     */
    erts_sched_thread_suggested_stack_size = 256;
#endif

#ifdef DEBUG
    verbose = DEBUG_DEFAULT;
#endif

    erts_error_logger_warnings = am_error;

    while (i < argc) {
	if (argv[i][0] != '-') {
	    erts_usage();
	}
	if (strcmp(argv[i], "--") == 0) { /* end of emulator options */
	    i++;
	    break;
	}
	switch (argv[i][1]) {

	    /*
	     * NOTE: -M flags are handled (and removed from argv) by
	     * erts_alloc_init(). 
	     *
	     * The -d, -m, -S, -t, and -T flags was removed in
	     * Erlang 5.3/OTP R9C.
	     *
	     * -S, and -T has been reused in Erlang 5.5/OTP R11B.
	     *
	     * -d has been reused in a patch R12B-4.
	     */

	case '#' :
	    arg = get_arg(argv[i]+2, argv[i+1], &i);
	    if ((display_items = atoi(arg)) == 0) {
		erts_fprintf(stderr, "bad display items%s\n", arg);
		erts_usage();
	    }
	    VERBOSE(DEBUG_SYSTEM,
                    ("using display items %d\n",display_items));
	    break;

	case 'l':
	    display_loads++;
	    break;

	case 'v':
#ifdef DEBUG
	    if (argv[i][2] == '\0') {
		verbose |= DEBUG_SYSTEM;
	    } else {
		char *ch;
		for (ch = argv[i]+2; *ch != '\0'; ch++) {
		    switch (*ch) {
		    case 's': verbose |= DEBUG_SYSTEM; break;
		    case 'g': verbose |= DEBUG_PRIVATE_GC; break;
		    case 'h': verbose |= DEBUG_HYBRID_GC; break;
		    case 'M': verbose |= DEBUG_MEMORY; break;
		    case 'a': verbose |= DEBUG_ALLOCATION; break;
		    case 't': verbose |= DEBUG_THREADS; break;
		    case 'p': verbose |= DEBUG_PROCESSES; break;
		    case 'm': verbose |= DEBUG_MESSAGES; break;
		    default : erts_fprintf(stderr,"Unknown verbose option: %c\n",*ch);
		    }
		}
	    }
            erts_printf("Verbose level: ");
            if (verbose & DEBUG_SYSTEM) erts_printf("SYSTEM ");
            if (verbose & DEBUG_PRIVATE_GC) erts_printf("PRIVATE_GC ");
            if (verbose & DEBUG_HYBRID_GC) erts_printf("HYBRID_GC ");
            if (verbose & DEBUG_MEMORY) erts_printf("PARANOID_MEMORY ");
	    if (verbose & DEBUG_ALLOCATION) erts_printf("ALLOCATION ");
	    if (verbose & DEBUG_THREADS) erts_printf("THREADS ");
	    if (verbose & DEBUG_PROCESSES) erts_printf("PROCESSES ");
	    if (verbose & DEBUG_MESSAGES) erts_printf("MESSAGES ");
            erts_printf("\n");
#else
	    erts_fprintf(stderr, "warning: -v (only in debug compiled code)\n");
#endif
	    break;
	case 'V' :
	    {
		char tmp[256];

		tmp[0] = tmp[1] = '\0';
#ifdef DEBUG
		strcat(tmp, ",DEBUG");
#endif
#ifdef ERTS_SMP
		strcat(tmp, ",SMP");
#endif
#ifdef USE_THREADS
		strcat(tmp, ",ASYNC_THREADS");
#endif
#ifdef HIPE
		strcat(tmp, ",HIPE");
#endif
#ifdef INCREMENTAL
		strcat(tmp, ",INCREMENTAL_GC");
#endif
#ifdef HYBRID
                strcat(tmp, ",HYBRID");
#endif
		erts_fprintf(stderr, "Erlang ");
		if (tmp[1]) {
		    erts_fprintf(stderr, "(%s) ", tmp+1);
		}
		erts_fprintf(stderr, "(" EMULATOR ") emulator version "
			   ERLANG_VERSION "\n");
		erl_exit(0, "");
	    }
	    break;

	case 'H':		/* undocumented */
	    fprintf(stderr, "The undocumented +H option has been removed (R10B-6).\n\n");
	    break;

	case 'h': {
	    char *sub_param = argv[i]+2;
	    /* set default heap size
	     *
	     * h|ms  - min_heap_size
	     * h|mbs - min_bin_vheap_size
	     *
	     */
	    if (has_prefix("mbs", sub_param)) {
		arg = get_arg(sub_param+3, argv[i+1], &i);
		if ((BIN_VH_MIN_SIZE = atoi(arg)) <= 0) {
		    erts_fprintf(stderr, "bad heap size %s\n", arg);
		    erts_usage();
		}
		VERBOSE(DEBUG_SYSTEM, ("using minimum binary virtual heap size %d\n", BIN_VH_MIN_SIZE));

	    } else if (has_prefix("ms", sub_param)) {
		arg = get_arg(sub_param+2, argv[i+1], &i);
		if ((H_MIN_SIZE = atoi(arg)) <= 0) {
		    erts_fprintf(stderr, "bad heap size %s\n", arg);
		    erts_usage();
		}
		VERBOSE(DEBUG_SYSTEM, ("using minimum heap size %d\n", H_MIN_SIZE));
	    } else {
	        /* backward compatibility */
		arg = get_arg(argv[i]+2, argv[i+1], &i);
		if ((H_MIN_SIZE = atoi(arg)) <= 0) {
		    erts_fprintf(stderr, "bad heap size %s\n", arg);
		    erts_usage();
		}
		VERBOSE(DEBUG_SYSTEM, ("using minimum heap size %d\n", H_MIN_SIZE));
	    }
	    break;
	}
	case 'd':
	    /*
	     * Never produce crash dumps for internally detected
	     * errors; only produce a core dump. (Generation of
	     * crash dumps is destructive and makes it impossible
	     * to inspect the contents of process heaps in the
	     * core dump.)
	     */
	    erts_no_crash_dump = 1;
	    break;

	case 'e':
	    /* set maximum number of ets tables */
	    arg = get_arg(argv[i]+2, argv[i+1], &i);
	    if (( user_requested_db_max_tabs = atoi(arg) ) < 0) {
		erts_fprintf(stderr, "bad maximum number of ets tables %s\n", arg);
		erts_usage();
	    }
	    VERBOSE(DEBUG_SYSTEM,
                    ("using maximum number of ets tables %d\n",
                     user_requested_db_max_tabs));
	    break;

	case 'i':
	    /* define name of module for initial function */
	    init = get_arg(argv[i]+2, argv[i+1], &i);
	    break;

	case 'b':
	    /* define name of initial function */
	    boot = get_arg(argv[i]+2, argv[i+1], &i);
	    break;

	case 'B':
	  if (argv[i][2] == 'i')          /* +Bi */
	    ignore_break = 1;
	  else if (argv[i][2] == 'c')     /* +Bc */
	    replace_intr = 1;
	  else if (argv[i][2] == 'd')     /* +Bd */
	    have_break_handler = 0;
	  else if (argv[i+1][0] == 'i') { /* +B i */
	    get_arg(argv[i]+2, argv[i+1], &i);
	    ignore_break = 1;
	  }
	  else if (argv[i+1][0] == 'c') { /* +B c */
	    get_arg(argv[i]+2, argv[i+1], &i);
	    replace_intr = 1;
	  }
	  else if (argv[i+1][0] == 'd') { /* +B d */
	    get_arg(argv[i]+2, argv[i+1], &i);
	    have_break_handler = 0;
	  }
	  else			          /* +B */
	    have_break_handler = 0;
	  break;

	case 'K':
	    /* If kernel poll support is present,
	       erl_sys_args() will remove the K parameter
	       and value */
	    get_arg(argv[i]+2, argv[i+1], &i);
	    erts_fprintf(stderr,
		       "kernel-poll not supported; \"K\" parameter ignored\n",
		       arg);
	    break;

	case 'P':
	    /* set maximum number of processes */
	    Parg = get_arg(argv[i]+2, argv[i+1], &i);
	    erts_max_processes = atoi(Parg);
	    /* Check of result is delayed until later. This is because +R
	       may be given after +P. */
	    break;

	case 'S' : /* Was handled in early_init() just read past it */
	    (void) get_arg(argv[i]+2, argv[i+1], &i);
	    break;

	case 's' : {
	    char *estr;
	    int res;
	    char *sub_param = argv[i]+2;
	    if (has_prefix("bt", sub_param)) {
		arg = get_arg(sub_param+2, argv[i+1], &i);
		res = erts_init_scheduler_bind_type_string(arg);
		if (res != ERTS_INIT_SCHED_BIND_TYPE_SUCCESS) {
		    switch (res) {
		    case ERTS_INIT_SCHED_BIND_TYPE_NOT_SUPPORTED:
			estr = "not supported";
			break;
		    case ERTS_INIT_SCHED_BIND_TYPE_ERROR_NO_CPU_TOPOLOGY:
			estr = "no cpu topology available";
			break;
		    case ERTS_INIT_SCHED_BIND_TYPE_ERROR_NO_BAD_TYPE:
			estr = "invalid type";
			break;
		    default:
			estr = "undefined error";
			break;
		    }
		    erts_fprintf(stderr,
				 "setting scheduler bind type '%s' failed: %s\n",
				 arg,
				 estr);
		    erts_usage();
		}
	    }
	    else if (has_prefix("ct", sub_param)) {
		arg = get_arg(sub_param+2, argv[i+1], &i);
		res = erts_init_cpu_topology_string(arg);
		if (res != ERTS_INIT_CPU_TOPOLOGY_OK) {
		    switch (res) {
		    case ERTS_INIT_CPU_TOPOLOGY_INVALID_ID:
			estr = "invalid identifier";
			break;
		    case ERTS_INIT_CPU_TOPOLOGY_INVALID_ID_RANGE:
			estr = "invalid identifier range";
			break;
		    case ERTS_INIT_CPU_TOPOLOGY_INVALID_HIERARCHY:
			estr = "invalid hierarchy";
			break;
		    case ERTS_INIT_CPU_TOPOLOGY_INVALID_ID_TYPE:
			estr = "invalid identifier type";
			break;
		    case ERTS_INIT_CPU_TOPOLOGY_INVALID_NODES:
			estr = "invalid nodes declaration";
			break;
		    case ERTS_INIT_CPU_TOPOLOGY_MISSING_LID:
			estr = "missing logical identifier";
			break;
		    case ERTS_INIT_CPU_TOPOLOGY_NOT_UNIQUE_LIDS:
			estr = "not unique logical identifiers";
			break;
		    case ERTS_INIT_CPU_TOPOLOGY_NOT_UNIQUE_ENTITIES:
			estr = "not unique entities";
			break;
		    case ERTS_INIT_CPU_TOPOLOGY_MISSING:
			estr = "missing cpu topology";
			break;
		    default:
			estr = "undefined error";
			break;
		    }
		    erts_fprintf(stderr,
				 "bad cpu topology '%s': %s\n",
				 arg,
				 estr);
		    erts_usage();
		}
	    }
	    else if (sys_strcmp("mrq", sub_param) == 0)
		use_multi_run_queue = 1;
	    else if (sys_strcmp("nsp", sub_param) == 0)
		erts_use_sender_punish = 0;
	    else if (sys_strcmp("srq", sub_param) == 0)
		use_multi_run_queue = 0;
	    else if (sys_strcmp("wt", sub_param) == 0) {
		arg = get_arg(sub_param+2, argv[i+1], &i);
		if (erts_sched_set_wakeup_limit(arg) != 0) {
		    erts_fprintf(stderr, "scheduler wakeup threshold: %s\n",
				 arg);
		    erts_usage();
		}
		VERBOSE(DEBUG_SYSTEM,
			("scheduler wakup threshold: %s\n", arg));
	    }
	    else if (has_prefix("ss", sub_param)) {
		/* suggested stack size (Kilo Words) for scheduler threads */
		arg = get_arg(sub_param+2, argv[i+1], &i);
		erts_sched_thread_suggested_stack_size = atoi(arg);

		if ((erts_sched_thread_suggested_stack_size
		     < ERTS_SCHED_THREAD_MIN_STACK_SIZE)
		    || (erts_sched_thread_suggested_stack_size >
			ERTS_SCHED_THREAD_MAX_STACK_SIZE)) {
		    erts_fprintf(stderr, "bad stack size for scheduler threads %s\n",
				 arg);
		    erts_usage();
		}
		VERBOSE(DEBUG_SYSTEM,
			("suggested scheduler thread stack size %d kilo words\n",
			 erts_sched_thread_suggested_stack_size));
	    }
	    else {
		erts_fprintf(stderr, "bad scheduling option %s\n", argv[i]);
		erts_usage();
	    }
	    break;
	}
	case 't':
	    /* set atom table size */
	    arg = get_arg(argv[i]+2, argv[i+1], &i);
	    errno = 0;
	    erts_atom_table_size = strtol(arg, NULL, 10);
	    if (errno != 0 ||
		erts_atom_table_size < MIN_ATOM_TABLE_SIZE ||
		erts_atom_table_size > MAX_ATOM_TABLE_SIZE) {
		erts_fprintf(stderr, "bad atom table size %s\n", arg);
		erts_usage();
	    }
	    VERBOSE(DEBUG_SYSTEM,
                    ("setting maximum number of atoms to %d\n",
		     erts_atom_table_size));
	    break;

	case 'T' :
	    arg = get_arg(argv[i]+2, argv[i+1], &i);
	    errno = 0;
	    erts_modified_timing_level = atoi(arg);
	    if ((erts_modified_timing_level == 0 && errno != 0)
		|| erts_modified_timing_level < 0
		|| erts_modified_timing_level >= ERTS_MODIFIED_TIMING_LEVELS) {
		erts_fprintf(stderr, "bad modified timing level %s\n", arg);
		erts_usage();
	    }
	    else {
		VERBOSE(DEBUG_SYSTEM,
			("using modified timing level %d\n",
			 erts_modified_timing_level));
	    }

	    break;

	case 'R': {
	    /* set compatibility release */

	    arg = get_arg(argv[i]+2, argv[i+1], &i);
	    erts_compat_rel = atoi(arg);

	    if (erts_compat_rel < ERTS_MIN_COMPAT_REL
		|| erts_compat_rel > this_rel_num()) {
		erts_fprintf(stderr, "bad compatibility release number %s\n", arg);
		erts_usage();
	    }

	    ASSERT(ERTS_MIN_COMPAT_REL >= 7);
	    switch (erts_compat_rel) {
	    case 7:
	    case 8:
	    case 9:
		erts_use_r9_pids_ports = 1;
	    default:
		break;
	    }

	    break;
	}

	case 'A':
	    /* set number of threads in thread pool */
	    arg = get_arg(argv[i]+2, argv[i+1], &i);
	    if (((async_max_threads = atoi(arg)) < 0) ||
		(async_max_threads > ERTS_MAX_NO_OF_ASYNC_THREADS)) {
		erts_fprintf(stderr, "bad number of async threads %s\n", arg);
		erts_usage();
	    }

	    VERBOSE(DEBUG_SYSTEM, ("using %d async-threads\n",
				   async_max_threads));
	    break;

	case 'a':
	    /* suggested stack size (Kilo Words) for threads in thread pool */
	    arg = get_arg(argv[i]+2, argv[i+1], &i);
	    erts_async_thread_suggested_stack_size = atoi(arg);
	    
	    if ((erts_async_thread_suggested_stack_size
		 < ERTS_ASYNC_THREAD_MIN_STACK_SIZE)
		|| (erts_async_thread_suggested_stack_size >
		    ERTS_ASYNC_THREAD_MAX_STACK_SIZE)) {
		erts_fprintf(stderr, "bad stack size for async threads %s\n",
			     arg);
		erts_usage();
	    }

	    VERBOSE(DEBUG_SYSTEM,
		    ("suggested async-thread stack size %d kilo words\n",
		     erts_async_thread_suggested_stack_size));
	    break;

	case 'r': {
	    char *sub_param = argv[i]+2;
	    if (has_prefix("g", sub_param)) {
		get_arg(sub_param+1, argv[i+1], &i);
		/* already handled */
	    }
	    else {
		erts_ets_realloc_always_moves = 1;
	    }
	    break;
	}
	case 'n':   /* XXX obsolete */
	    break;
	case 'c':
	    if (argv[i][2] == 0) { /* -c: documented option */
		erts_disable_tolerant_timeofday = 1;
	    }
#ifdef ERTS_OPCODE_COUNTER_SUPPORT
	    else if (argv[i][2] == 'i') { /* -ci: undcoumented option*/
		count_instructions = 1;
	    }
#endif
	    break;
	case 'W':
	    arg = get_arg(argv[i]+2, argv[i+1], &i);
	    switch (arg[0]) {
	    case 'i':
		erts_error_logger_warnings = am_info;
		break;
	    case 'w':
		erts_error_logger_warnings = am_warning;
		break;
	    case 'e': /* The default */
		erts_error_logger_warnings = am_error;
	    default:
		erts_fprintf(stderr, "unrecognized warning_map option %s\n", arg);
		erts_usage();
	    }
	    break;

	case 'z': {
	    char *sub_param = argv[i]+2;
	    int new_limit;

	    if (has_prefix("dbbl", sub_param)) {
		arg = get_arg(sub_param+4, argv[i+1], &i);
		new_limit = atoi(arg);
		if (new_limit < 1 || INT_MAX/1024 < new_limit) {
		    erts_fprintf(stderr, "Invalid dbbl limit: %d\n", new_limit);
		    erts_usage();
		} else {
		    erts_dist_buf_busy_limit = new_limit*1024;
		}
	    } else {
		erts_fprintf(stderr, "bad -z option %s\n", argv[i]);
		erts_usage();
	    }
	    break;
        }

	default:
	    erts_fprintf(stderr, "%s unknown flag %s\n", argv[0], argv[i]);
	    erts_usage();
	}
	i++;
    }

#ifdef USE_THREADS
    erts_async_max_threads = async_max_threads;
#endif

    /* Delayed check of +P flag */
    if (erts_max_processes < ERTS_MIN_PROCESSES
	|| erts_max_processes > ERTS_MAX_PROCESSES
	|| (erts_use_r9_pids_ports
	    && erts_max_processes > ERTS_MAX_R9_PROCESSES)) {
	erts_fprintf(stderr, "bad number of processes %s\n", Parg);
	erts_usage();
    }

   /* Restart will not reinstall the break handler */
#ifdef __WIN32__
    if (ignore_break)
	erts_set_ignore_break();
    else if (replace_intr)
	erts_replace_intr();
    else
	init_break_handler();
#else
    if (ignore_break)
	erts_set_ignore_break();
    else if (have_break_handler)
	init_break_handler();
    if (replace_intr)
	erts_replace_intr();
#endif

    boot_argc = argc - i;  /* Number of arguments to init */
    boot_argv = &argv[i];

    erl_init(ncpu);

    init_shared_memory(boot_argc, boot_argv);
    load_preloaded();

    erts_initialized = 1;

    erl_first_process_otp("otp_ring0", NULL, 0, boot_argc, boot_argv);

#ifdef ERTS_SMP
    erts_start_schedulers();
    /* Let system specific code decide what to do with the main thread... */

    erts_sys_main_thread(); /* May or may not return! */
#else
    erts_thr_set_main_status(1, 1);
    set_main_stack_size();
    process_main();
#endif
}


#ifdef USE_THREADS

__decl_noreturn void erts_thr_fatal_error(int err, char *what)
{
    char *errstr = err ? strerror(err) : NULL;
    erts_fprintf(stderr,
		 "Failed to %s: %s%s(%d)\n",
		 what,
		 errstr ? errstr : "",
		 errstr ? " " : "",
		 err);
    abort();
}

#endif

static void
system_cleanup(int exit_code)
{
    /* No cleanup wanted if ...
     * 1. we are about to do an abnormal exit
     * 2. we haven't finished initializing, or
     * 3. another thread than the main thread is performing the exit
     *    (in threaded non smp case).
     */

    if (exit_code != 0
	|| !erts_initialized
#if defined(USE_THREADS) && !defined(ERTS_SMP)
	|| !erts_equal_tids(main_thread, erts_thr_self())
#endif
	)
	return;

#ifdef ERTS_SMP
#ifdef ERTS_ENABLE_LOCK_CHECK
    erts_lc_check_exact(NULL, 0);
#endif
    erts_smp_block_system(ERTS_BS_FLG_ALLOW_GC); /* We never release it... */
#endif

#ifdef HYBRID
    if (ma_src_stack) erts_free(ERTS_ALC_T_OBJECT_STACK,
                                (void *)ma_src_stack);
    if (ma_dst_stack) erts_free(ERTS_ALC_T_OBJECT_STACK,
                                (void *)ma_dst_stack);
    if (ma_offset_stack) erts_free(ERTS_ALC_T_OBJECT_STACK,
                                   (void *)ma_offset_stack);
    ma_src_stack = NULL;
    ma_dst_stack = NULL;
    ma_offset_stack = NULL;
    erts_cleanup_offheap(&erts_global_offheap);
#endif

#if defined(HYBRID) && !defined(INCREMENTAL)
    if (global_heap) {
	ERTS_HEAP_FREE(ERTS_ALC_T_HEAP,
		       (void*) global_heap,
		       sizeof(Eterm) * global_heap_sz);
    }
    global_heap = NULL;
#endif

#ifdef INCREMENTAL
    erts_cleanup_incgc();
#endif

#if defined(USE_THREADS)
    exit_async();
#endif
#if HAVE_ERTS_MSEG
    erts_mseg_exit();
#endif

    /*
     * A lot more cleaning could/should have been done...
     */

}

/*
 * Common exit function, all exits from the system go through here.
 * n <= 0 -> normal exit with status n;
 * n = 127 -> Erlang crash dump produced, exit with status 1;
 * other positive n -> Erlang crash dump and core dump produced.
 */

__decl_noreturn void erl_exit0(char *file, int line, int n, char *fmt,...)
{
    unsigned int an;
    va_list args;

    va_start(args, fmt);

    save_statistics();

    system_cleanup(n);

    an = abs(n);

    if (erts_mtrace_enabled)
	erts_mtrace_exit((Uint32) an);

    /* Produce an Erlang core dump if error */
    if (n > 0 && erts_initialized &&
	(erts_no_crash_dump == 0 || n == ERTS_DUMP_EXIT)) {
	erl_crash_dump_v(file, line, fmt, args); 
    }

    /* need to reinitialize va_args thing */
    va_end(args);
    va_start(args, fmt);

    if (fmt != NULL && *fmt != '\0')
	  erl_error(fmt, args);	/* Print error message. */
    va_end(args);
    sys_tty_reset(n);

    if (n == ERTS_INTR_EXIT)
	exit(0);
    else if (n == 127)
	ERTS_EXIT_AFTER_DUMP(1);
    else if (n > 0 || n == ERTS_ABORT_EXIT)
        abort();
    exit(an);
}

__decl_noreturn void erl_exit(int n, char *fmt,...)
{
    unsigned int an;
    va_list args;

    va_start(args, fmt);

    save_statistics();

    system_cleanup(n);

    an = abs(n);

    if (erts_mtrace_enabled)
	erts_mtrace_exit((Uint32) an);

    /* Produce an Erlang core dump if error */
    if (n > 0 && erts_initialized &&
	(erts_no_crash_dump == 0 || n == ERTS_DUMP_EXIT)) {
	erl_crash_dump_v((char*) NULL, 0, fmt, args);
    }

    /* need to reinitialize va_args thing */
    va_end(args);
    va_start(args, fmt);

    if (fmt != NULL && *fmt != '\0')
	  erl_error(fmt, args);	/* Print error message. */
    va_end(args);
    sys_tty_reset(n);

    if (n == ERTS_INTR_EXIT)
	exit(0);
    else if (n == ERTS_DUMP_EXIT)
	ERTS_EXIT_AFTER_DUMP(1);
    else if (n > 0 || n == ERTS_ABORT_EXIT)
        abort();
    exit(an);
}
<|MERGE_RESOLUTION|>--- conflicted
+++ resolved
@@ -807,12 +807,9 @@
     erl_sys_args(argc, argv);
 
     erts_ets_realloc_always_moves = 0;
-<<<<<<< HEAD
     erts_dist_buf_busy_limit = ERTS_DE_BUSY_LIMIT;
-=======
 
     return ncpu;
->>>>>>> f4aa12fc
 }
 
 #ifndef ERTS_SMP
