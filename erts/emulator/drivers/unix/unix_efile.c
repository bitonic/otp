--- conflicted
+++ resolved
@@ -1406,14 +1406,9 @@
 }
 
 #ifdef HAVE_SENDFILE
-<<<<<<< HEAD
-
 // For some reason the maximum size_t cannot be used as the max size
 // 3GB seems to work on all platforms
-#define SENDFILE_CHUNK_SIZE ((1 << 30) -1)
-=======
 #define SENDFILE_CHUNK_SIZE ((1UL << 30) -1)
->>>>>>> a94aded8
 
 /*
  * sendfile: The implementation of the sendfile system call varies
