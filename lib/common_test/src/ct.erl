--- conflicted
+++ resolved
@@ -148,13 +148,8 @@
 %%%               {auto_compile,Bool} | {multiply_timetraps,M} | {scale_timetraps,Bool} |
 %%%               {repeat,N} | {duration,DurTime} | {until,StopTime} |
 %%%               {force_stop,Bool} | {decrypt,DecryptKeyOrFile} |
-<<<<<<< HEAD
-%%%               {refresh_logs,LogDir} | {basic_html,Bool} | 
+%%%               {refresh_logs,LogDir} | {logopts,LogOpts} | {basic_html,Bool} | 
 %%%               {ct_hooks, CTHs} | {enable_builtin_hooks,Bool}
-=======
-%%%               {refresh_logs,LogDir} | {logopts,LogOpts} | {basic_html,Bool} |
-%%%               {ct_hooks, CTHs}
->>>>>>> 1a42cde6
 %%%   TestDirs = [string()] | string()
 %%%   Suites = [string()] | [atom()] | string() | atom()
 %%%   Cases = [atom()] | atom()
