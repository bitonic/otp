%%
%% %CopyrightBegin%
%% 
%% Copyright Ericsson AB 1997-2012. All Rights Reserved.
%% 
%% The contents of this file are subject to the Erlang Public License,
%% Version 1.1, (the "License"); you may not use this file except in
%% compliance with the License. You should have received a copy of the
%% Erlang Public License along with this software. If not, it can be
%% retrieved online at http://www.erlang.org/.
%% 
%% Software distributed under the License is distributed on an "AS IS"
%% basis, WITHOUT WARRANTY OF ANY KIND, either express or implied. See
%% the License for the specific language governing rights and limitations
%% under the License.
%% 
%% %CopyrightEnd%
%%
%%% Purpose : Compiles various modules with tough code

-module(compilation_SUITE).

-include_lib("test_server/include/test_server.hrl").

-compile(export_all).

suite() -> [{ct_hooks,[ts_install_cth]}].

all() -> 
    test_lib:recompile(?MODULE),
    [self_compile_old_inliner, self_compile, compiler_1,
     compiler_3, compiler_5, beam_compiler_1,
     beam_compiler_2, beam_compiler_3, beam_compiler_4,
     beam_compiler_5, beam_compiler_6, beam_compiler_7,
     beam_compiler_8, beam_compiler_9, beam_compiler_10,
     beam_compiler_11, beam_compiler_12,
     nested_tuples_in_case_expr, otp_2330, guards,
     {group, vsn}, otp_2380, otp_2141, otp_2173, otp_4790,
     const_list_256, bin_syntax_1, bin_syntax_2,
     bin_syntax_3, bin_syntax_4, bin_syntax_5, bin_syntax_6,
     live_var, convopts, bad_functional_value,
     catch_in_catch, redundant_case, long_string, otp_5076,
     complex_guard, otp_5092, otp_5151, otp_5235, otp_5244,
     trycatch_4, opt_crash, otp_5404, otp_5436, otp_5481,
     otp_5553, otp_5632, otp_5714, otp_5872, otp_6121,
     otp_6121a, otp_6121b, otp_7202, otp_7345, on_load,
     string_table,otp_8949_a,otp_8949_a,split_cases].

groups() -> 
    [{vsn, [], [vsn_1, vsn_2, vsn_3]}].

init_per_suite(Config) ->
    Config.

end_per_suite(_Config) ->
    ok.

init_per_group(_GroupName, Config) ->
    Config.

end_per_group(_GroupName, Config) ->
    Config.

-define(comp(N),
	N(Config) when is_list(Config) -> try_it(N, Config)).

-define(comp_fail(N),
	N(Config) when is_list(Config) -> failure(N, Config)).

?comp(compiler_1).
?comp(compiler_3).
?comp(compiler_4).
?comp(compiler_5).

?comp(beam_compiler_1).
?comp(beam_compiler_2).
?comp(beam_compiler_3).
?comp(beam_compiler_4).
?comp(beam_compiler_5).
?comp(beam_compiler_6).
?comp(beam_compiler_8).
?comp(beam_compiler_9).
?comp(beam_compiler_10).
?comp(beam_compiler_11).
?comp(beam_compiler_12).
?comp(beam_compiler_13).

?comp(nested_tuples_in_case_expr).

?comp(otp_2330).
?comp(otp_2380).
?comp(otp_2141).
?comp(otp_2173).
?comp(otp_4790).
?comp(otp_5235).

?comp(otp_5244).

?comp(guards).

?comp(pattern_expr).

?comp(const_list_256).

?comp(bin_syntax_1).
?comp(bin_syntax_2).
?comp(bin_syntax_3).
?comp(bin_syntax_4).

?comp(bin_syntax_6).

?comp(otp_5076).

?comp(complex_guard).

?comp(otp_5092).
?comp(otp_5151).

%%% By Per Gustafsson <pergu@dhcp-12-245.it.uu.se>

bin_syntax_5(Config) when is_list(Config) ->
    {<<45>>,<<>>} = split({int, 1}, <<1:16,45>>).   

split({int, N}, <<N:16,B:N/binary,T/binary>>) ->
    {B,T}.

%% This program works with the old version of the compiler
%% but, the core erlang that it produces have the same variable appearing
%% looks like this:
%%
%% split({int, N}, <<_core1:16, B:N/binary, T/binary>>) when _core1==N
%%
%% with my change it will look like this:
%%
%% split({int, N}, <<_core1:16, B:_core1/binary, T/binary>>) when _core1==N
%%
%% This means that everything worked fine as long as the pattern
%% matching order was left-to-right but on core erlang any order should be possible

?comp(live_var).

?comp(trycatch_4).
?comp(bad_functional_value).

?comp(catch_in_catch).

?comp(opt_crash).

?comp(otp_5404).
?comp(otp_5436).
?comp(otp_5481).
?comp(otp_5553).
?comp(otp_5632).
?comp(otp_5714).
?comp(otp_5872).
?comp(otp_6121).
?comp(otp_6121a).
?comp(otp_6121b).
?comp(convopts).
?comp(otp_7202).
<<<<<<< HEAD
?comp(on_load).
?comp(on_load_inline).
=======

on_load(Config) when is_list(Config) ->
    case test_server:is_native(?MODULE) of
	false ->
	    try_it(on_load, Config);
	true ->
	    {skip,"Native code causes crash"}
    end.
>>>>>>> 497eae80

beam_compiler_7(doc) ->
    "Code snippet submitted from Ulf Wiger which fails in R3 Beam.";
beam_compiler_7(suite) -> [];
beam_compiler_7(Config) when is_list(Config) ->
    ?line done = empty(2, false).

empty(N, Toggle) when N > 0 ->
    %% R3 Beam copies the second argument to the first before call.
    empty(N-1, not(Toggle));
empty(_, _) ->
    done.

redundant_case(Config) when is_list(Config) ->
    d = redundant_case_1(1),
    d = redundant_case_1(2),
    d = redundant_case_1(3),
    d = redundant_case_1(4),
    d = redundant_case_1(5),
    d = redundant_case_1({glurf,glarf}),
    ok.

%% This function always returns 'd'. Check that the compiler otptimizes
%% it properly.
redundant_case_1(1) -> d;
redundant_case_1(2) -> d;
redundant_case_1(3) -> d;
redundant_case_1(4) -> d;
redundant_case_1(_) -> d.

failure(Module, Conf) ->
    ?line Src = filename:join(?config(data_dir, Conf), atom_to_list(Module)),
    ?line Out = ?config(priv_dir,Conf),
    ?line io:format("Compiling: ~s\n", [Src]),
    ?line CompRc = compile:file(Src, [{outdir,Out},return,time]),
    ?line io:format("Result: ~p\n",[CompRc]),
    ?line case CompRc of
	      error -> ok;
	      {error,Errors,_} -> check_errors(Errors);
	      _ -> test_server:fail({no_error, CompRc})
	  end,
    ok.

check_errors([{_,Eds}|T]) ->
    check_error(Eds),
    check_errors(T);
check_errors([]) -> ok.

check_error([{_,Mod,Error}|T]) ->
    check_error_1(Mod:format_error(Error)),
    check_error(T);
check_error([{Mod,Error}|T]) ->
    check_error_1(Mod:format_error(Error)),
    check_error(T);
check_error([]) -> ok.

check_error_1(Str0) ->
    Str = lists:flatten(Str0),
    io:format("~s\n", [Str]),
    case Str of
	"internal"++_=Str ->
	    ?t:fail(internal_compiler_error);
	_ ->
	    ok
    end.

-define(TC(Body), tc(fun() -> Body end, ?LINE)).

try_it(Module, Conf) ->
    %% Change 'false' to 'true' to start a new node for every module.
    try_it(false, Module, Conf).
		       
try_it(StartNode, Module, Conf) ->
    ?line OtherOpts = [],			%Can be changed to [time] if needed
    ?line Src = filename:join(?config(data_dir, Conf), atom_to_list(Module)),
    ?line Out = ?config(priv_dir,Conf),
    ?line io:format("Compiling: ~s\n", [Src]),
    ?line CompRc0 = compile:file(Src, [clint,{outdir,Out},report,
				       bin_opt_info|OtherOpts]),
    ?line io:format("Result: ~p\n",[CompRc0]),
    ?line {ok,_Mod} = CompRc0,

    ?line Dog = test_server:timetrap(test_server:minutes(10)),
    Node = case StartNode of
	       false ->
		   node();
	       true ->
		   ?line Pa = "-pa " ++ filename:dirname(code:which(?MODULE)),
		   ?line {ok,Node0} = start_node(compiler, Pa),
		   Node0
	   end,
		   
    ?line ok = rpc:call(Node, ?MODULE, load_and_call, [Out, Module]),
    ?line load_and_call(Out, Module),
    ?line test_server:timetrap_cancel(Dog),

    ?line NewDog = test_server:timetrap(test_server:minutes(10)),
    ?line io:format("Compiling (without optimization): ~s\n", [Src]),
    ?line CompRc1 = compile:file(Src,
				 [no_copt,no_postopt,{outdir,Out},report|OtherOpts]),

    ?line io:format("Result: ~p\n",[CompRc1]),
    ?line {ok,_Mod} = CompRc1,
    ?line ok = rpc:call(Node, ?MODULE, load_and_call, [Out, Module]),
    ?line test_server:timetrap_cancel(NewDog),

    ?line LastDog = test_server:timetrap(test_server:minutes(10)),
    ?line io:format("Compiling (with old inliner): ~s\n", [Src]),
    ?line CompRc2 = compile:file(Src, [{outdir,Out},report,bin_opt_info,
				       {inline,1000}|OtherOpts]),
    ?line io:format("Result: ~p\n",[CompRc2]),
    ?line {ok,_Mod} = CompRc2,
    ?line ok = rpc:call(Node, ?MODULE, load_and_call, [Out, Module]),
    ?line test_server:timetrap_cancel(LastDog),

    case StartNode of
	false -> ok;
	true -> ?line test_server:stop_node(Node)
    end,
    ?line test_server:timetrap_cancel(LastDog),
    ok.

load_and_call(Out, Module) ->
    ?line io:format("Loading...\n",[]),
    ?line {module,Module} = code:load_abs(filename:join(Out, Module)),

    ?line io:format("Calling...\n",[]),
    %% Call M:M, and expect ok back, that's our interface
    ?line CallRc = Module:Module(),
    ?line io:format("Got value: ~p\n",[CallRc]),

    ?line ok = CallRc,

    %% Smoke-test of beam disassembler.
    ?line test_lib:smoke_disasm(Module),

    ?line true = erlang:delete_module(Module),
    ?line true = erlang:purge_module(Module),

    %% Restore state of trap_exit just in case. (Since the compiler
    %% uses a temporary process, we will get {'EXIT',Pid,normal} messages
    %% if trap_exit is true.)

    process_flag(trap_exit, false),
    ok.


tc(F, Line) ->
    {Diff,Value} = timer:tc(erlang, apply, [F,[]]),
    io:format("~p: ~p\n", [Line,Diff]),
    Value.
    
start_node(Name, Args) ->
    case test_server:start_node(Name, slave, [{args, Args}]) of
	{ok, Node} ->
	    {ok, Node};
	Error  ->
	    ?line test_server:fail(Error)
    end.

from(H, [H | T]) -> T;
from(H, [_ | T]) -> from(H, T);
from(_, []) -> [].


vsn_1(doc) ->
    "Test generation of 'vsn' attribute";
vsn_1(suite) -> [];
vsn_1(Conf) when is_list(Conf) ->
    ?line M = vsn_1,

    ?line compile_load(M, ?config(data_dir, Conf), Conf),
    ?line Vsn1 = get_vsn(M),
    ?line timer:sleep(1000),

    ?line compile_load(M, ?config(data_dir, Conf), Conf),
    ?line Vsn2 = get_vsn(M),

    ?line compile_load(M, filename:join(?config(data_dir, Conf), "other"),
		       Conf),
    ?line Vsn3 = get_vsn(M),
    ?line if
	      Vsn1 == Vsn2, Vsn2 == Vsn3 ->
		  ok;
	      true ->
		  test_server:fail({vsn, Vsn1, Vsn2, Vsn3})
	  end,
    ok.

vsn_2(doc) ->
    "Test overriding of generation of 'vsn' attribute";
vsn_2(suite) -> [];
vsn_2(Conf) when is_list(Conf) ->
    ?line M = vsn_2,

    ?line compile_load(M, ?config(data_dir, Conf), Conf),
    ?line Vsn = get_vsn(M),
    ?line case Vsn of
	      [34] ->
		  ok;
	      _ ->
		  test_server:fail({vsn, Vsn})
	  end,
    ok.

vsn_3(doc) ->
    "Test that different code yields different generated 'vsn'";
vsn_3(suite) -> [];
vsn_3(Conf) when is_list(Conf) ->
    ?line M = vsn_3,

    ?line compile_load(M, ?config(data_dir, Conf), Conf),
    ?line Vsn1 = get_vsn(M),

    ?line compile_load(M, filename:join(?config(data_dir, Conf), "other"),
		       Conf),
    ?line Vsn2 = get_vsn(M),
    ?line if
	      Vsn1 /= Vsn2 ->
		  ok;
	      true ->
		  test_server:fail({vsn, Vsn1, Vsn2})
	  end,
    ok.

get_vsn(M) ->
    {value, {vsn, V}} = lists:keysearch(vsn, 1, M:module_info(attributes)),
    V.

long_string(Config) when is_list(Config) ->
    %% The test must complete in one minute - it should be plenty of time.
    ?line Dog = test_server:timetrap(test_server:minutes(1)),
    ?line try_it(long_string, Config),
    ?line test_server:timetrap_cancel(Dog),
    ok.

compile_load(Module, Dir, Conf) ->
    ?line Src = filename:join(Dir, atom_to_list(Module)),
    ?line Out = ?config(priv_dir,Conf),
    ?line CompRc = compile:file(Src, [{outdir,Out}]),
    ?line {ok, Module} = CompRc,
    ?line code:purge(Module),
    ?line {module, Module} =
	code:load_abs(filename:join(Out, atom_to_list(Module))),
    ok.

self_compile(Config) when is_list(Config) ->
    self_compile_1(Config, "new", [inline]).

self_compile_old_inliner(Config) when is_list(Config) ->
    %% The old inliner is useful for testing that sys_core_fold does not
    %% introduce name capture problems.
    HowMuch = case test_server:is_native(?MODULE) of
		  true -> 100;
		  false -> 500
	      end,
    self_compile_1(Config, "old", [verbose,{inline,HowMuch}]).

self_compile_1(Config, Prefix, Opts) ->
    ?line Dog = test_server:timetrap(test_server:minutes(40)),

    ?line Priv = ?config(priv_dir,Config),
    ?line Version = compiler_version(),

    %% Compile the compiler. (In this node to get better coverage.)
    ?line CompA = make_compiler_dir(Priv, Prefix++"compiler_a"),
    ?line VsnA = Version ++ ".0",
    ?line compile_compiler(compiler_src(), CompA, VsnA, [clint|Opts]),

    %% Compile the compiler again using the newly compiled compiler.
    %% (In another node because reloading the compiler would disturb cover.)
    CompilerB = Prefix++"compiler_b",
    CompB = make_compiler_dir(Priv, CompilerB),
    ?line VsnB = VsnA ++ ".0",
    self_compile_node(CompA, CompB, VsnB, Opts),

    %% Compare compiler directories.
    ?line compare_compilers(CompA, CompB),

    %% Compile and compare compiler C.
    ?line CompilerC = Prefix++"compiler_c",
    ?line CompC = make_compiler_dir(Priv, CompilerC),
    ?line VsnC = VsnB ++ ".0",
    self_compile_node(CompB, CompC, VsnC, Opts),
    ?line compare_compilers(CompB, CompC),

    ?line test_server:timetrap_cancel(Dog),
    ok.

self_compile_node(CompilerDir, OutDir, Version, Opts) ->
    ?line Dog = test_server:timetrap(test_server:minutes(15)),
    ?line Pa = "-pa " ++ filename:dirname(code:which(?MODULE)) ++
	" -pa " ++ CompilerDir,
    ?line Files = compiler_src(),

    %% We don't want the cover server started on the other node,
    %% because it will load the same cover-compiled code as on this
    %% node. Use a shielded node to prevent the cover server from
    %% being started.
    ?t:run_on_shielded_node(
       fun() ->
	       compile_compiler(Files, OutDir, Version, Opts)
       end, Pa),
    ?line test_server:timetrap_cancel(Dog),
    ok.

compile_compiler(Files, OutDir, Version, InlineOpts) ->
    io:format("~s", [code:which(compile)]),
    io:format("Compiling ~s into ~s", [Version,OutDir]),
    Opts = [report,
	    bin_opt_info,
	    {outdir,OutDir},
	    {d,'COMPILER_VSN',"\""++Version++"\""},
	    nowarn_shadow_vars,
	    {i,filename:join(code:lib_dir(stdlib), "include")}|InlineOpts],
    test_lib:p_run(fun(File) ->
			   case compile:file(File, Opts) of
			       {ok,_} -> ok;
			       _ -> error
			   end
		   end, Files).

compiler_src() ->
    filelib:wildcard(filename:join([code:lib_dir(compiler), "src", "*.erl"])).

compiler_modules(Dir) ->
    Files = filelib:wildcard(filename:join(Dir, "*.beam")),
    [list_to_atom(filename:rootname(filename:basename(F))) || F <- Files].

make_compiler_dir(Priv, Dir0) ->
    ?line Dir = filename:join(Priv, Dir0),
    ?line ok = file:make_dir(Dir),
    Dir.

make_current(Dir) ->    
    true = code:add_patha(Dir),
    lists:foreach(fun(File) ->
			  c:l(File)
		  end, compiler_modules(Dir)),
    io:format("~p\n", [code:which(compile)]).

compiler_version() ->
    {value,{version,Version}} = lists:keysearch(version, 1,
						compile:module_info(compile)),
    Version.

compare_compilers(ADir, BDir) ->
    {[],[],D} = beam_lib:cmp_dirs(ADir, BDir),
    [] = [T || {A,_}=T <- D,
	       filename:basename(A) =/= "beam_asm.beam"]. %Contains compiler version.


%%%
%%% The only test of the following code is that it compiles.
%%%

%% Slightly simplifed from megaco_binary_term_id_gen.
%%  beam_block failed to note that the {gc_bif,'-'...} instruction could
%%  fail, and that therefore {y,0} need to be initialized.
%%    {allocate,8,6}.
%%                     %% {init,{y,0}} needed here.       
%%    {get_list,{x,1},{x,6},{x,7}}.
%%    {'catch',{y,7},{f,3}}.
%%    {move,{x,4},{y,1}}.
%%    {move,{x,3},{y,2}}.
%%    {move,{x,2},{y,3}}.
%%    {move,{x,5},{y,4}}.
%%    {move,{x,7},{y,5}}.
%%    {move,{x,6},{y,6}}.
%%    {gc_bif,'-',{f,0},8,[{x,3},{x,6}],{x,0}}.
%%    {move,{x,0},{y,0}}.

encode_wildcards3([],[],_,_) -> [];
encode_wildcards3([Level|Levels],[BitsInLevel|BitsRest],LevelNo,TotSize) ->
    case (catch ?MODULE:encode_wildcard(Level,BitsInLevel,TotSize-BitsInLevel,
					length(Levels))) of
	{'EXIT',{Reason,Info}} ->
	    exit({Reason,{LevelNo,Info}});

	no_wildcard ->
	    encode_wildcards3(Levels,BitsRest,LevelNo+1,TotSize-BitsInLevel);
	    
	{level,Wl} ->  
	    [Wl|
	     encode_wildcards3(Levels,BitsRest,LevelNo+1,TotSize-BitsInLevel)];

	{recursive,Wr} ->  
	    [Wr]
    end.

%% Slightly simplified code from hipe_rtl_ssapre.
%%  beam_block used to do the following incorrect optimization:
%%
%%    {gc_bif,length,{f,0},1,[{x,0}],{x,3}}.
%%                                   ^^^^^ Was {x,0} - changing to {x,3} is not safe.
%%    {gc_bif,'+',{f,0},0,[{y,2},{integer,1}],{x,0}}.
%%                     ^^^ Only one register live
%%     . . .
%%    {call_last,4,{f,2},4}.   %% beam_validator noted that {x,3} wasn't live.

find_operands(Cfg,XsiGraph,[],_Count) ->
    {Cfg,XsiGraph};
find_operands(Cfg,XsiGraph,ActiveList,Count) ->
    {NewCfg,TempActiveList}=?MODULE:find_operands_for_active_list(Cfg,XsiGraph,
								  ActiveList,[]),
    NewActiveList=lists:reverse(TempActiveList),
    [Count+1, length(NewActiveList), length(digraph:vertices(XsiGraph))],
    find_operands(NewCfg,XsiGraph,NewActiveList,Count+1).


%% The following code
%%
%%    {get_list,{x,2},{x,0},{x,1}}.
%%    {gc_bif,length,{f,0},1,[{x,0}],{x,0}}.
%%    {move,{x,0},{x,1}}.
%%
%% was incorrectly optimized to
%%
%%    {get_list,{x,2},{x,0},{y,0}}.
%%    {gc_bif,length,{f,0},3,[{x,0}],{x,1}}.
%%
%% because beam_block:is_transparent({x,1},
%%                                  {gc_bif,length,{f,0},3,[{x,0}],{x,1}}
%% incorrectly returned true.

-record(contextId,{cid,device_type,contextRef}).
-record(dpRef,{cid,tlli,ms_device_context_id}).
-record(qosProfileBssgp,{peak_bit_rate_msb,
                              peak_bit_rate_lsb,
                              t_a_precedence}).
-record(llUnitdataReq,{sapi,
                            l3_pdu_length,
                            pdu_life}).
-record(ptmsi,{value}).

otp_7345(Config) when is_list(Config) ->
    #llUnitdataReq{l3_pdu_length=3,pdu_life=4} =
	otp_7345(#contextId{}, 0, [[1,2,3],4,5]).


otp_7345(ObjRef, _RdEnv, Args) ->
    Cid = ObjRef#contextId.cid,
    _DpRef =
	#dpRef{cid = Cid,
		     ms_device_context_id = cid_id,
		     tlli = #ptmsi{value = 0}},
    _QosProfile =
	#qosProfileBssgp{peak_bit_rate_msb = 0,
			 peak_bit_rate_lsb = 80,
			 t_a_precedence = 49},
    [Cpdu|_] = Args,
    LlUnitdataReq =
	#llUnitdataReq{sapi = 7,
		       l3_pdu_length = length(Cpdu),
		       pdu_life =
		       id(42)
		       div
		       10},
    id(LlUnitdataReq).

%% Check the generation of the string table.

string_table(Config) when is_list(Config) ->
    ?line DataDir = ?config(data_dir, Config),
    ?line File = filename:join(DataDir, "string_table.erl"),
    ?line {ok,string_table,Beam,[]} = compile:file(File, [return, binary]),
    ?line {ok,{string_table,[StringTableChunk]}} = beam_lib:chunks(Beam, ["StrT"]),
    ?line {"StrT", <<"stringabletringtable">>} = StringTableChunk,
    ok.

otp_8949_a(Config) when is_list(Config) ->
    value = otp_8949_a(),
    ok.

-record(cs, {exs,keys = [],flags = 1}).
-record(exs, {children = []}).

otp_8949_a() ->
    case id([#cs{}]) of
        [#cs{}=Cs] ->
            SomeVar = id(value),
	    if
		Cs#cs.flags band 1 =/= 0 ->
		    id(SomeVar);
		(((Cs#cs.exs)#exs.children /= [])
                 and
		   (Cs#cs.flags band (1 bsl 0 bor (1 bsl 22)) == 0));
		Cs#cs.flags band (1 bsl 22) =/= 0 ->
		    ok
	    end
    end.
    
otp_8949_b(Config) when is_list(Config) ->
    self() ! something,
    ?line value = otp_8949_b([], false),
    ?line {'EXIT',_} = (catch otp_8949_b([], true)),
    ok.

%% Would cause an endless loop in beam_utils.
otp_8949_b(A, B) ->
    Var = id(value),
    if
	A == [], B == false ->
	    ok
    end,
    receive
        something ->
	    id(Var)
    end.
    
split_cases(_) ->
    dummy1 = do_split_cases(x),
    {'EXIT',{{badmatch,b},_}} = (catch do_split_cases(y)),
    ok.

do_split_cases(A) ->
    case A of
        x ->
	    Z = dummy1;
        _ ->
	    Z = dummy2,
	    a=b
    end,
    Z.

id(I) -> I.<|MERGE_RESOLUTION|>--- conflicted
+++ resolved
@@ -158,10 +158,7 @@
 ?comp(otp_6121b).
 ?comp(convopts).
 ?comp(otp_7202).
-<<<<<<< HEAD
-?comp(on_load).
 ?comp(on_load_inline).
-=======
 
 on_load(Config) when is_list(Config) ->
     case test_server:is_native(?MODULE) of
@@ -170,7 +167,6 @@
 	true ->
 	    {skip,"Native code causes crash"}
     end.
->>>>>>> 497eae80
 
 beam_compiler_7(doc) ->
     "Code snippet submitted from Ulf Wiger which fails in R3 Beam.";
