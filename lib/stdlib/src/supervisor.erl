%%
%% %CopyrightBegin%
%%
%% Copyright Ericsson AB 1996-2012. All Rights Reserved.
%%
%% The contents of this file are subject to the Erlang Public License,
%% Version 1.1, (the "License"); you may not use this file except in
%% compliance with the License. You should have received a copy of the
%% Erlang Public License along with this software. If not, it can be
%% retrieved online at http://www.erlang.org/.
%%
%% Software distributed under the License is distributed on an "AS IS"
%% basis, WITHOUT WARRANTY OF ANY KIND, either express or implied. See
%% the License for the specific language governing rights and limitations
%% under the License.
%%
%% %CopyrightEnd%
%%
-module(supervisor).

-behaviour(gen_server).

%% External exports
-export([start_link/2, start_link/3,
	 start_child/2, restart_child/2,
	 delete_child/2, terminate_child/2,
	 which_children/1, count_children/1,
	 check_childspecs/1]).

%% Internal exports
-export([init/1, handle_call/3, handle_cast/2, handle_info/2,
	 terminate/2, code_change/3]).
-export([try_again_restart/2]).

%%--------------------------------------------------------------------------

-export_type([child_spec/0, startchild_ret/0, strategy/0]).

%%--------------------------------------------------------------------------

-type child()    :: 'undefined' | pid().
-type child_id() :: term().
-type mfargs()   :: {M :: module(), F :: atom(), A :: [term()] | undefined}.
-type modules()  :: [module()] | 'dynamic'.
-type restart()  :: 'permanent' | 'transient' | 'temporary'.
-type shutdown() :: 'brutal_kill' | timeout().
-type worker()   :: 'worker' | 'supervisor'.
-type sup_name() :: {'local', Name :: atom()} | {'global', Name :: atom()}.
-type sup_ref()  :: (Name :: atom())
                  | {Name :: atom(), Node :: node()}
                  | {'global', Name :: atom()}
                  | pid().
-type child_spec() :: {Id :: child_id(),
                       StartFunc :: mfargs(),
                       Restart :: restart(),
                       Shutdown :: shutdown(),
                       Type :: worker(),
                       Modules :: modules()}.

-type strategy() :: 'one_for_all' | 'one_for_one'
                  | 'rest_for_one' | 'simple_one_for_one'.

%%--------------------------------------------------------------------------

-record(child, {% pid is undefined when child is not running
	        pid = undefined :: child() | {restarting,pid()} | [pid()],
		name            :: child_id(),
		mfargs          :: mfargs(),
		restart_type    :: restart(),
		shutdown        :: shutdown(),
		child_type      :: worker(),
		modules = []    :: modules()}).
-type child_rec() :: #child{}.

-define(DICT, dict).
-define(SETS, sets).
-define(SET, set).

-record(state, {name,
		strategy               :: strategy(),
		children = []          :: [child_rec()],
		dynamics               :: ?DICT() | ?SET(),
		intensity              :: non_neg_integer(),
		period                 :: pos_integer(),
		restarts = [],
	        module,
	        args}).
-type state() :: #state{}.

-define(is_simple(State), State#state.strategy =:= simple_one_for_one).

-callback init(Args :: term()) ->
    {ok, {{RestartStrategy :: strategy(),
           MaxR            :: non_neg_integer(),
           MaxT            :: non_neg_integer()},
           [ChildSpec :: child_spec()]}}
    | ignore.

-define(restarting(_Pid_), {restarting,_Pid_}).

%%% ---------------------------------------------------
%%% This is a general process supervisor built upon gen_server.erl.
%%% Servers/processes should/could also be built using gen_server.erl.
%%% SupName = {local, atom()} | {global, atom()}.
%%% ---------------------------------------------------

-type startlink_err() :: {'already_started', pid()} | 'shutdown' | term().
-type startlink_ret() :: {'ok', pid()} | 'ignore' | {'error', startlink_err()}.

-spec start_link(Module, Args) -> startlink_ret() when
      Module :: module(),
      Args :: term().
start_link(Mod, Args) ->
    gen_server:start_link(supervisor, {self, Mod, Args}, []).
 
-spec start_link(SupName, Module, Args) -> startlink_ret() when
      SupName :: sup_name(),
      Module :: module(),
      Args :: term().
start_link(SupName, Mod, Args) ->
    gen_server:start_link(SupName, supervisor, {SupName, Mod, Args}, []).
 
%%% ---------------------------------------------------
%%% Interface functions.
%%% ---------------------------------------------------

-type startchild_err() :: 'already_present'
			| {'already_started', Child :: child()} | term().
-type startchild_ret() :: {'ok', Child :: child()}
                        | {'ok', Child :: child(), Info :: term()}
			| {'error', startchild_err()}.

-spec start_child(SupRef, ChildSpec) -> startchild_ret() when
      SupRef :: sup_ref(),
      ChildSpec :: child_spec() | (List :: [term()]).
start_child(Supervisor, ChildSpec) ->
    call(Supervisor, {start_child, ChildSpec}).

-spec restart_child(SupRef, Id) -> Result when
      SupRef :: sup_ref(),
      Id :: child_id(),
      Result :: {'ok', Child :: child()}
              | {'ok', Child :: child(), Info :: term()}
              | {'error', Error},
      Error :: 'running' | 'restarting' | 'not_found' | 'simple_one_for_one' |
	       term().
restart_child(Supervisor, Name) ->
    call(Supervisor, {restart_child, Name}).

-spec delete_child(SupRef, Id) -> Result when
      SupRef :: sup_ref(),
      Id :: child_id(),
      Result :: 'ok' | {'error', Error},
      Error :: 'running' | 'restarting' | 'not_found' | 'simple_one_for_one'.
delete_child(Supervisor, Name) ->
    call(Supervisor, {delete_child, Name}).

%%-----------------------------------------------------------------
%% Func: terminate_child/2
%% Returns: ok | {error, Reason}
%%          Note that the child is *always* terminated in some
%%          way (maybe killed).
%%-----------------------------------------------------------------

-spec terminate_child(SupRef, Id) -> Result when
      SupRef :: sup_ref(),
      Id :: pid() | child_id(),
      Result :: 'ok' | {'error', Error},
      Error :: 'not_found' | 'simple_one_for_one'.
terminate_child(Supervisor, Name) ->
    call(Supervisor, {terminate_child, Name}).

-spec which_children(SupRef) -> [{Id,Child,Type,Modules}] when
      SupRef :: sup_ref(),
      Id :: child_id() | undefined,
      Child :: child() | 'restarting',
      Type :: worker(),
      Modules :: modules().
which_children(Supervisor) ->
    call(Supervisor, which_children).

-spec count_children(SupRef) -> PropListOfCounts when
      SupRef :: sup_ref(),
      PropListOfCounts :: [Count],
      Count :: {specs, ChildSpecCount :: non_neg_integer()}
             | {active, ActiveProcessCount :: non_neg_integer()}
             | {supervisors, ChildSupervisorCount :: non_neg_integer()}
             |{workers, ChildWorkerCount :: non_neg_integer()}.
count_children(Supervisor) ->
    call(Supervisor, count_children).

call(Supervisor, Req) ->
    gen_server:call(Supervisor, Req, infinity).

-spec check_childspecs(ChildSpecs) -> Result when
      ChildSpecs :: [child_spec()],
      Result :: 'ok' | {'error', Error :: term()}.
check_childspecs(ChildSpecs) when is_list(ChildSpecs) ->
    case check_startspec(ChildSpecs) of
	{ok, _} -> ok;
	Error -> {error, Error}
    end;
check_childspecs(X) -> {error, {badarg, X}}.

%%%-----------------------------------------------------------------
%%% Called by timer:apply_after from restart/2
-spec try_again_restart(SupRef, Child) -> ok when
      SupRef :: sup_ref(),
      Child :: child_id() | pid().
try_again_restart(Supervisor, Child) ->
    cast(Supervisor, {try_again_restart, Child}).

cast(Supervisor, Req) ->
    gen_server:cast(Supervisor, Req).

%%% ---------------------------------------------------
%%% 
%%% Initialize the supervisor.
%%% 
%%% ---------------------------------------------------

-type init_sup_name() :: sup_name() | 'self'.

-type stop_rsn() :: 'shutdown' | {'bad_return', {module(),'init', term()}}
                  | {'bad_start_spec', term()} | {'start_spec', term()}
                  | {'supervisor_data', term()}.

-spec init({init_sup_name(), module(), [term()]}) ->
        {'ok', state()} | 'ignore' | {'stop', stop_rsn()}.

init({SupName, Mod, Args}) ->
    process_flag(trap_exit, true),
    case Mod:init(Args) of
	{ok, {SupFlags, StartSpec}} ->
	    case init_state(SupName, SupFlags, Mod, Args) of
		{ok, State} when ?is_simple(State) ->
		    init_dynamic(State, StartSpec);
		{ok, State} ->
		    init_children(State, StartSpec);
		Error ->
		    {stop, {supervisor_data, Error}}
	    end;
	ignore ->
	    ignore;
	Error ->
	    {stop, {bad_return, {Mod, init, Error}}}
    end.

init_children(State, StartSpec) ->
    SupName = State#state.name,
    case check_startspec(StartSpec) of
        {ok, Children} ->
            case start_children(Children, SupName) of
                {ok, NChildren} ->
                    {ok, State#state{children = NChildren}};
                {error, NChildren} ->
                    terminate_children(NChildren, SupName),
                    {stop, shutdown};
                {error, NChildren, Reason} ->
                    terminate_children(NChildren, SupName),
                    {stop, Reason}
            end;
        Error ->
            {stop, {start_spec, Error}}
    end.

init_dynamic(State, [StartSpec]) ->
    case check_startspec([StartSpec]) of
        {ok, Children} ->
	    {ok, State#state{children = Children}};
        Error ->
            {stop, {start_spec, Error}}
    end;
init_dynamic(_State, StartSpec) ->
    {stop, {bad_start_spec, StartSpec}}.

%%-----------------------------------------------------------------
%% Func: start_children/2
%% Args: Children = [child_rec()] in start order
%%       SupName = {local, atom()} | {global, atom()} | {pid(), Mod}
%% Purpose: Start all children.  The new list contains #child's 
%%          with pids.
%% Returns: {ok, NChildren} | {error, NChildren, Reason}
%%          NChildren = [child_rec()] in termination order (reversed
%%                        start order)
%%-----------------------------------------------------------------
start_children(Children, SupName) -> start_children(Children, [], SupName).

start_children([Child|Chs], NChildren, SupName) ->
    case do_start_child(SupName, Child) of
	{ok, undefined} when Child#child.restart_type =:= temporary ->
	    start_children(Chs, NChildren, SupName);
	{ok, Pid} ->
	    start_children(Chs, [Child#child{pid = Pid}|NChildren], SupName);
	{ok, Pid, _Extra} ->
	    start_children(Chs, [Child#child{pid = Pid}|NChildren], SupName);
	{error, Reason} ->
	    report_error(start_error, Reason, Child, SupName),
	    {error, lists:reverse(Chs) ++ [Child | NChildren], Reason}
    end;
start_children([], NChildren, _SupName) ->
    {ok, NChildren}.

do_start_child(SupName, Child) ->
    #child{mfargs = {M, F, Args}} = Child,
    case catch apply(M, F, Args) of
	{ok, Pid} when is_pid(Pid) ->
	    NChild = Child#child{pid = Pid},
	    report_progress(NChild, SupName),
	    {ok, Pid};
	{ok, Pid, Extra} when is_pid(Pid) ->
	    NChild = Child#child{pid = Pid},
	    report_progress(NChild, SupName),
	    {ok, Pid, Extra};
	ignore ->
	    {ok, undefined};
	{error, What} -> {error, What};
	What -> {error, What}
    end.

do_start_child_i(M, F, A) ->
    case catch apply(M, F, A) of
	{ok, Pid} when is_pid(Pid) ->
	    {ok, Pid};
	{ok, Pid, Extra} when is_pid(Pid) ->
	    {ok, Pid, Extra};
	ignore ->
	    {ok, undefined};
	{error, Error} ->
	    {error, Error};
	What ->
	    {error, What}
    end.

%%% ---------------------------------------------------
%%% 
%%% Callback functions.
%%% 
%%% ---------------------------------------------------
-type call() :: 'which_children' | 'count_children' | {_, _}.	% XXX: refine
-spec handle_call(call(), term(), state()) -> {'reply', term(), state()}.

handle_call({start_child, EArgs}, _From, State) when ?is_simple(State) ->
    Child = hd(State#state.children),
    #child{mfargs = {M, F, A}} = Child,
    Args = A ++ EArgs,
    case do_start_child_i(M, F, Args) of
	{ok, undefined} when Child#child.restart_type =:= temporary ->
	    {reply, {ok, undefined}, State};
	{ok, Pid} ->
	    NState = save_dynamic_child(Child#child.restart_type, Pid, Args, State),
	    {reply, {ok, Pid}, NState};
	{ok, Pid, Extra} ->
	    NState = save_dynamic_child(Child#child.restart_type, Pid, Args, State),
	    {reply, {ok, Pid, Extra}, NState};
	What ->
	    {reply, What, State}
    end;

%% terminate_child for simple_one_for_one can only be done with pid
handle_call({terminate_child, Name}, _From, State) when not is_pid(Name),
							?is_simple(State) ->
    {reply, {error, simple_one_for_one}, State};

handle_call({terminate_child, Name}, _From, State) ->
    case get_child(Name, State, ?is_simple(State)) of
	{value, Child} ->
	    case do_terminate(Child, State#state.name) of
		#child{restart_type=RT} when RT=:=temporary; ?is_simple(State) ->
		    {reply, ok, state_del_child(Child, State)};
		NChild ->
		    {reply, ok, replace_child(NChild, State)}
		end;
	false ->
	    {reply, {error, not_found}, State}
    end;

%%% The requests delete_child and restart_child are invalid for
%%% simple_one_for_one supervisors.
handle_call({_Req, _Data}, _From, State) when ?is_simple(State) ->
    {reply, {error, simple_one_for_one}, State};

handle_call({start_child, ChildSpec}, _From, State) ->
    case check_childspec(ChildSpec) of
	{ok, Child} ->
	    {Resp, NState} = handle_start_child(Child, State),
	    {reply, Resp, NState};
	What ->
	    {reply, {error, What}, State}
    end;

handle_call({restart_child, Name}, _From, State) ->
    case get_child(Name, State) of
	{value, Child} when Child#child.pid =:= undefined ->
	    case do_start_child(State#state.name, Child) of
		{ok, Pid} ->
		    NState = replace_child(Child#child{pid = Pid}, State),
		    {reply, {ok, Pid}, NState};
		{ok, Pid, Extra} ->
		    NState = replace_child(Child#child{pid = Pid}, State),
		    {reply, {ok, Pid, Extra}, NState};
		Error ->
		    {reply, Error, State}
	    end;
	{value, #child{pid=?restarting(_)}} ->
	    {reply, {error, restarting}, State};
	{value, _} ->
	    {reply, {error, running}, State};
	_ ->
	    {reply, {error, not_found}, State}
    end;

handle_call({delete_child, Name}, _From, State) ->
    case get_child(Name, State) of
	{value, Child} when Child#child.pid =:= undefined ->
	    NState = remove_child(Child, State),
	    {reply, ok, NState};
	{value, #child{pid=?restarting(_)}} ->
	    {reply, {error, restarting}, State};
	{value, _} ->
	    {reply, {error, running}, State};
	_ ->
	    {reply, {error, not_found}, State}
    end;

handle_call(which_children, _From, #state{children = [#child{restart_type = temporary,
							     child_type = CT,
							     modules = Mods}]} =
		State) when ?is_simple(State) ->
    Reply = lists:map(fun(Pid) -> {undefined, Pid, CT, Mods} end,
                      ?SETS:to_list(dynamics_db(temporary, State#state.dynamics))),
    {reply, Reply, State};

handle_call(which_children, _From, #state{children = [#child{restart_type = RType,
							 child_type = CT,
							 modules = Mods}]} =
		State) when ?is_simple(State) ->
    Reply = lists:map(fun({?restarting(_),_}) -> {undefined,restarting,CT,Mods};
			 ({Pid, _}) -> {undefined, Pid, CT, Mods} end,
		      ?DICT:to_list(dynamics_db(RType, State#state.dynamics))),
    {reply, Reply, State};

handle_call(which_children, _From, State) ->
    Resp =
	lists:map(fun(#child{pid = ?restarting(_), name = Name,
			     child_type = ChildType, modules = Mods}) ->
			  {Name, restarting, ChildType, Mods};
		     (#child{pid = Pid, name = Name,
			     child_type = ChildType, modules = Mods}) ->
			  {Name, Pid, ChildType, Mods}
		  end,
		  State#state.children),
    {reply, Resp, State};


handle_call(count_children, _From, #state{children = [#child{restart_type = temporary,
							     child_type = CT}]} = State)
  when ?is_simple(State) ->
    {Active, Count} =
	?SETS:fold(fun(Pid, {Alive, Tot}) ->
			   case is_pid(Pid) andalso is_process_alive(Pid) of
			       true ->{Alive+1, Tot +1};
			       false ->
				   {Alive, Tot + 1}
			   end
		   end, {0, 0}, dynamics_db(temporary, State#state.dynamics)),
    Reply = case CT of
		supervisor -> [{specs, 1}, {active, Active},
			       {supervisors, Count}, {workers, 0}];
		worker -> [{specs, 1}, {active, Active},
			   {supervisors, 0}, {workers, Count}]
	    end,
    {reply, Reply, State};

handle_call(count_children, _From,  #state{children = [#child{restart_type = RType,
							      child_type = CT}]} = State)
  when ?is_simple(State) ->
    {Active, Count} =
	?DICT:fold(fun(Pid, _Val, {Alive, Tot}) ->
			   case is_pid(Pid) andalso is_process_alive(Pid) of
			       true ->
				   {Alive+1, Tot +1};
			       false ->
				   {Alive, Tot + 1}
			   end
		   end, {0, 0}, dynamics_db(RType, State#state.dynamics)),
    Reply = case CT of
		supervisor -> [{specs, 1}, {active, Active},
			       {supervisors, Count}, {workers, 0}];
		worker -> [{specs, 1}, {active, Active},
			   {supervisors, 0}, {workers, Count}]
	    end,
    {reply, Reply, State};

handle_call(count_children, _From, State) ->
    %% Specs and children are together on the children list...
    {Specs, Active, Supers, Workers} =
	lists:foldl(fun(Child, Counts) ->
			   count_child(Child, Counts)
		   end, {0,0,0,0}, State#state.children),

    %% Reformat counts to a property list.
    Reply = [{specs, Specs}, {active, Active},
	     {supervisors, Supers}, {workers, Workers}],
    {reply, Reply, State}.


count_child(#child{pid = Pid, child_type = worker},
	    {Specs, Active, Supers, Workers}) ->
    case is_pid(Pid) andalso is_process_alive(Pid) of
	true ->  {Specs+1, Active+1, Supers, Workers+1};
	false -> {Specs+1, Active, Supers, Workers+1}
    end;
count_child(#child{pid = Pid, child_type = supervisor},
	    {Specs, Active, Supers, Workers}) ->
    case is_pid(Pid) andalso is_process_alive(Pid) of
	true ->  {Specs+1, Active+1, Supers+1, Workers};
	false -> {Specs+1, Active, Supers+1, Workers}
    end.


%%% If a restart attempt failed, this message is sent via
%%% timer:apply_after(0,...) in order to give gen_server the chance to
%%% check it's inbox before trying again.
-spec handle_cast({try_again_restart, child_id() | pid()}, state()) ->
			 {'noreply', state()} | {stop, shutdown, state()}.

handle_cast({try_again_restart,Pid}, #state{children=[Child]}=State)
  when ?is_simple(State) ->
    RT = Child#child.restart_type,
    RPid = restarting(Pid),
    case dynamic_child_args(RPid, dynamics_db(RT, State#state.dynamics)) of
	{ok, Args} ->
	    {M, F, _} = Child#child.mfargs,
	    NChild = Child#child{pid = RPid, mfargs = {M, F, Args}},
	    case restart(NChild,State) of
		{ok, State1} ->
		    {noreply, State1};
		{shutdown, State1} ->
		    {stop, shutdown, State1}
	    end;
	error ->
            {noreply, State}
    end;

handle_cast({try_again_restart,Name}, State) ->
    case lists:keyfind(Name,#child.name,State#state.children) of
	Child = #child{pid=?restarting(_)} ->
	    case restart(Child,State) of
		{ok, State1} ->
		    {noreply, State1};
		{shutdown, State1} ->
		    {stop, shutdown, State1}
	    end;
	_ ->
	    {noreply,State}
    end.

%%
%% Take care of terminated children.
%%
-spec handle_info(term(), state()) ->
        {'noreply', state()} | {'stop', 'shutdown', state()}.

handle_info({'EXIT', Pid, Reason}, State) ->
    case restart_child(Pid, Reason, State) of
	{ok, State1} ->
	    {noreply, State1};
	{shutdown, State1} ->
	    {stop, shutdown, State1}
    end;

handle_info(Msg, State) ->
    error_logger:error_msg("Supervisor received unexpected message: ~p~n", 
			   [Msg]),
    {noreply, State}.

%%
%% Terminate this server.
%%
-spec terminate(term(), state()) -> 'ok'.

terminate(_Reason, #state{children=[Child]} = State) when ?is_simple(State) ->
    terminate_dynamic_children(Child, dynamics_db(Child#child.restart_type,
                                                  State#state.dynamics),
                               State#state.name);
terminate(_Reason, State) ->
    terminate_children(State#state.children, State#state.name).

%%
%% Change code for the supervisor.
%% Call the new call-back module and fetch the new start specification.
%% Combine the new spec. with the old. If the new start spec. is
%% not valid the code change will not succeed.
%% Use the old Args as argument to Module:init/1.
%% NOTE: This requires that the init function of the call-back module
%%       does not have any side effects.
%%
-spec code_change(term(), state(), term()) ->
        {'ok', state()} | {'error', term()}.

code_change(_, State, _) ->
    case (State#state.module):init(State#state.args) of
	{ok, {SupFlags, StartSpec}} ->
	    case catch check_flags(SupFlags) of
		ok ->
		    {Strategy, MaxIntensity, Period} = SupFlags,
                    update_childspec(State#state{strategy = Strategy,
                                                 intensity = MaxIntensity,
                                                 period = Period},
                                     StartSpec);
		Error ->
		    {error, Error}
	    end;
	ignore ->
	    {ok, State};
	Error ->
	    Error
    end.

check_flags({Strategy, MaxIntensity, Period}) ->
    validStrategy(Strategy),
    validIntensity(MaxIntensity),
    validPeriod(Period),
    ok;
check_flags(What) ->
    {bad_flags, What}.

update_childspec(State, StartSpec) when ?is_simple(State) ->
    case check_startspec(StartSpec) of
        {ok, [Child]} ->
            {ok, State#state{children = [Child]}};
        Error ->
            {error, Error}
    end;
update_childspec(State, StartSpec) ->
    case check_startspec(StartSpec) of
	{ok, Children} ->
	    OldC = State#state.children, % In reverse start order !
	    NewC = update_childspec1(OldC, Children, []),
	    {ok, State#state{children = NewC}};
        Error ->
	    {error, Error}
    end.

update_childspec1([Child|OldC], Children, KeepOld) ->
    case update_chsp(Child, Children) of
	{ok,NewChildren} ->
	    update_childspec1(OldC, NewChildren, KeepOld);
	false ->
	    update_childspec1(OldC, Children, [Child|KeepOld])
    end;
update_childspec1([], Children, KeepOld) ->
    %% Return them in (kept) reverse start order.
    lists:reverse(Children ++ KeepOld).

update_chsp(OldCh, Children) ->
    case lists:map(fun(Ch) when OldCh#child.name =:= Ch#child.name ->
			   Ch#child{pid = OldCh#child.pid};
		      (Ch) ->
			   Ch
		   end,
		   Children) of
	Children ->
	    false;  % OldCh not found in new spec.
	NewC ->
	    {ok, NewC}
    end.
    
%%% ---------------------------------------------------
%%% Start a new child.
%%% ---------------------------------------------------

handle_start_child(Child, State) ->
    case get_child(Child#child.name, State) of
	false ->
	    case do_start_child(State#state.name, Child) of
		{ok, undefined} when Child#child.restart_type =:= temporary ->
		    {{ok, undefined}, State};
		{ok, Pid} ->
		    {{ok, Pid}, save_child(Child#child{pid = Pid}, State)};
		{ok, Pid, Extra} ->
		    {{ok, Pid, Extra}, save_child(Child#child{pid = Pid}, State)};
		{error, What} ->
		    {{error, {What, Child}}, State}
	    end;
	{value, OldChild} when is_pid(OldChild#child.pid) ->
	    {{error, {already_started, OldChild#child.pid}}, State};
	{value, _OldChild} ->
	    {{error, already_present}, State}
    end.

%%% ---------------------------------------------------
%%% Restart. A process has terminated.
%%% Returns: {ok, state()} | {shutdown, state()}
%%% ---------------------------------------------------

restart_child(Pid, Reason, #state{children = [Child]} = State) when ?is_simple(State) ->
    RestartType = Child#child.restart_type,
    case dynamic_child_args(Pid, dynamics_db(RestartType, State#state.dynamics)) of
	{ok, Args} ->
	    {M, F, _} = Child#child.mfargs,
	    NChild = Child#child{pid = Pid, mfargs = {M, F, Args}},
	    do_restart(RestartType, Reason, NChild, State);
	error ->
            {ok, State}
    end;

restart_child(Pid, Reason, State) ->
    Children = State#state.children,
    case lists:keyfind(Pid, #child.pid, Children) of
	#child{restart_type = RestartType} = Child ->
	    do_restart(RestartType, Reason, Child, State);
	false ->
	    {ok, State}
    end.

do_restart(permanent, Reason, Child, State) ->
    report_error(child_terminated, Reason, Child, State#state.name),
    restart(Child, State);
do_restart(_, normal, Child, State) ->
    NState = state_del_child(Child, State),
    {ok, NState};
do_restart(_, shutdown, Child, State) ->
    NState = state_del_child(Child, State),
    {ok, NState};
do_restart(_, {shutdown, _Term}, Child, State) ->
    NState = state_del_child(Child, State),
    {ok, NState};
do_restart(transient, Reason, Child, State) ->
    report_error(child_terminated, Reason, Child, State#state.name),
    restart(Child, State);
do_restart(temporary, Reason, Child, State) ->
    report_error(child_terminated, Reason, Child, State#state.name),
    NState = state_del_child(Child, State),
    {ok, NState}.

restart(Child, State) ->
    case add_restart(State) of
	{ok, NState} ->
	    case restart(NState#state.strategy, Child, NState) of
		{try_again,NState2} ->
		    %% Leaving control back to gen_server before
		    %% trying again. This way other incoming requsts
		    %% for the supervisor can be handled - e.g. a
		    %% shutdown request for the supervisor or the
		    %% child.
		    Id = if ?is_simple(State) -> Child#child.pid;
			    true -> Child#child.name
			 end,
		    timer:apply_after(0,?MODULE,try_again_restart,[self(),Id]),
		    {ok,NState2};
		Other ->
		    Other
	    end;
	{terminate, NState} ->
	    report_error(shutdown, reached_max_restart_intensity,
			 Child, State#state.name),
	    {shutdown, remove_child(Child, NState)}
    end.

restart(simple_one_for_one, Child, State) ->
    #child{pid = OldPid, mfargs = {M, F, A}} = Child,
    Dynamics = ?DICT:erase(OldPid, dynamics_db(Child#child.restart_type,
					       State#state.dynamics)),
    case do_start_child_i(M, F, A) of
	{ok, Pid} ->
	    NState = State#state{dynamics = ?DICT:store(Pid, A, Dynamics)},
	    {ok, NState};
	{ok, Pid, _Extra} ->
	    NState = State#state{dynamics = ?DICT:store(Pid, A, Dynamics)},
	    {ok, NState};
	{error, Error} ->
	    NState = State#state{dynamics = ?DICT:store(restarting(OldPid), A,
							Dynamics)},
	    report_error(start_error, Error, Child, State#state.name),
	    {try_again, NState}
    end;
restart(one_for_one, Child, State) ->
    OldPid = Child#child.pid,
    case do_start_child(State#state.name, Child) of
	{ok, Pid} ->
	    NState = replace_child(Child#child{pid = Pid}, State),
	    {ok, NState};
	{ok, Pid, _Extra} ->
	    NState = replace_child(Child#child{pid = Pid}, State),
	    {ok, NState};
	{error, Reason} ->
	    NState = replace_child(Child#child{pid = restarting(OldPid)}, State),
	    report_error(start_error, Reason, Child, State#state.name),
	    {try_again, NState}
    end;
restart(rest_for_one, Child, State) ->
    {ChAfter, ChBefore} = split_child(Child#child.pid, State#state.children),
    ChAfter2 = terminate_children(ChAfter, State#state.name),
    case start_children(ChAfter2, State#state.name) of
	{ok, ChAfter3} ->
	    {ok, State#state{children = ChAfter3 ++ ChBefore}};
<<<<<<< HEAD
	{error, ChAfter3} ->
	    NChild = Child#child{pid=restarting(Child#child.pid)},
	    NState = State#state{children = ChAfter3 ++ ChBefore},
	    {try_again, replace_child(NChild,NState)}
=======
	{error, ChAfter3, _Reason} ->
	    restart(Child, State#state{children = ChAfter3 ++ ChBefore})
>>>>>>> c546f891
    end;
restart(one_for_all, Child, State) ->
    Children1 = del_child(Child#child.pid, State#state.children),
    Children2 = terminate_children(Children1, State#state.name),
    case start_children(Children2, State#state.name) of
	{ok, NChs} ->
	    {ok, State#state{children = NChs}};
<<<<<<< HEAD
	{error, NChs} ->
	    NChild = Child#child{pid=restarting(Child#child.pid)},
	    NState = State#state{children = NChs},
	    {try_again, replace_child(NChild,NState)}
=======
	{error, NChs, _Reason} ->
	    restart(Child, State#state{children = NChs})
>>>>>>> c546f891
    end.

restarting(Pid) when is_pid(Pid) -> ?restarting(Pid);
restarting(RPid) -> RPid.

%%-----------------------------------------------------------------
%% Func: terminate_children/2
%% Args: Children = [child_rec()] in termination order
%%       SupName = {local, atom()} | {global, atom()} | {pid(),Mod}
%% Returns: NChildren = [child_rec()] in
%%          startup order (reversed termination order)
%%-----------------------------------------------------------------
terminate_children(Children, SupName) ->
    terminate_children(Children, SupName, []).

%% Temporary children should not be restarted and thus should
%% be skipped when building the list of terminated children, although
%% we do want them to be shut down as many functions from this module
%% use this function to just clear everything.
terminate_children([Child = #child{restart_type=temporary} | Children], SupName, Res) ->
    do_terminate(Child, SupName),
    terminate_children(Children, SupName, Res);
terminate_children([Child | Children], SupName, Res) ->
    NChild = do_terminate(Child, SupName),
    terminate_children(Children, SupName, [NChild | Res]);
terminate_children([], _SupName, Res) ->
    Res.

do_terminate(Child, SupName) when is_pid(Child#child.pid) ->
    case shutdown(Child#child.pid, Child#child.shutdown) of
        ok ->
            ok;
        {error, normal} when Child#child.restart_type =/= permanent ->
            ok;
        {error, OtherReason} ->
            report_error(shutdown_error, OtherReason, Child, SupName)
    end,
    Child#child{pid = undefined};
do_terminate(Child, _SupName) ->
    Child#child{pid = undefined}.

%%-----------------------------------------------------------------
%% Shutdowns a child. We must check the EXIT value 
%% of the child, because it might have died with another reason than
%% the wanted. In that case we want to report the error. We put a 
%% monitor on the child an check for the 'DOWN' message instead of 
%% checking for the 'EXIT' message, because if we check the 'EXIT' 
%% message a "naughty" child, who does unlink(Sup), could hang the 
%% supervisor. 
%% Returns: ok | {error, OtherReason}  (this should be reported)
%%-----------------------------------------------------------------
shutdown(Pid, brutal_kill) ->
    case monitor_child(Pid) of
	ok ->
	    exit(Pid, kill),
	    receive
		{'DOWN', _MRef, process, Pid, killed} ->
		    ok;
		{'DOWN', _MRef, process, Pid, OtherReason} ->
		    {error, OtherReason}
	    end;
	{error, Reason} ->      
	    {error, Reason}
    end;
shutdown(Pid, Time) ->
    case monitor_child(Pid) of
	ok ->
	    exit(Pid, shutdown), %% Try to shutdown gracefully
	    receive 
		{'DOWN', _MRef, process, Pid, shutdown} ->
		    ok;
		{'DOWN', _MRef, process, Pid, OtherReason} ->
		    {error, OtherReason}
	    after Time ->
		    exit(Pid, kill),  %% Force termination.
		    receive
			{'DOWN', _MRef, process, Pid, OtherReason} ->
			    {error, OtherReason}
		    end
	    end;
	{error, Reason} ->      
	    {error, Reason}
    end.

%% Help function to shutdown/2 switches from link to monitor approach
monitor_child(Pid) ->
    
    %% Do the monitor operation first so that if the child dies 
    %% before the monitoring is done causing a 'DOWN'-message with
    %% reason noproc, we will get the real reason in the 'EXIT'-message
    %% unless a naughty child has already done unlink...
    erlang:monitor(process, Pid),
    unlink(Pid),

    receive
	%% If the child dies before the unlik we must empty
	%% the mail-box of the 'EXIT'-message and the 'DOWN'-message.
	{'EXIT', Pid, Reason} -> 
	    receive 
		{'DOWN', _, process, Pid, _} ->
		    {error, Reason}
	    end
    after 0 -> 
	    %% If a naughty child did unlink and the child dies before
	    %% monitor the result will be that shutdown/2 receives a 
	    %% 'DOWN'-message with reason noproc.
	    %% If the child should die after the unlink there
	    %% will be a 'DOWN'-message with a correct reason
	    %% that will be handled in shutdown/2. 
	    ok   
    end.


%%-----------------------------------------------------------------
%% Func: terminate_dynamic_children/3
%% Args: Child    = child_rec()
%%       Dynamics = ?DICT() | ?SET()
%%       SupName  = {local, atom()} | {global, atom()} | {pid(),Mod}
%% Returns: ok
%%
%%
%% Shutdown all dynamic children. This happens when the supervisor is
%% stopped. Because the supervisor can have millions of dynamic children, we
%% can have an significative overhead here.
%%-----------------------------------------------------------------
terminate_dynamic_children(Child, Dynamics, SupName) ->
    {Pids, EStack0} = monitor_dynamic_children(Child, Dynamics),
    Sz = ?SETS:size(Pids),
    EStack = case Child#child.shutdown of
                 brutal_kill ->
                     ?SETS:fold(fun(P, _) -> exit(P, kill) end, ok, Pids),
                     wait_dynamic_children(Child, Pids, Sz, undefined, EStack0);
                 infinity ->
                     ?SETS:fold(fun(P, _) -> exit(P, shutdown) end, ok, Pids),
                     wait_dynamic_children(Child, Pids, Sz, undefined, EStack0);
                 Time ->
                     ?SETS:fold(fun(P, _) -> exit(P, shutdown) end, ok, Pids),
                     TRef = erlang:start_timer(Time, self(), kill),
                     wait_dynamic_children(Child, Pids, Sz, TRef, EStack0)
             end,
    %% Unroll stacked errors and report them
    ?DICT:fold(fun(Reason, Ls, _) ->
                       report_error(shutdown_error, Reason,
                                    Child#child{pid=Ls}, SupName)
               end, ok, EStack).


monitor_dynamic_children(#child{restart_type=temporary}, Dynamics) ->
    ?SETS:fold(fun(P, {Pids, EStack}) ->
                       case monitor_child(P) of
                           ok ->
                               {?SETS:add_element(P, Pids), EStack};
                           {error, normal} ->
                               {Pids, EStack};
                           {error, Reason} ->
                               {Pids, ?DICT:append(Reason, P, EStack)}
                       end
               end, {?SETS:new(), ?DICT:new()}, Dynamics);
monitor_dynamic_children(#child{restart_type=RType}, Dynamics) ->
    ?DICT:fold(fun(P, _, {Pids, EStack}) when is_pid(P) ->
                       case monitor_child(P) of
                           ok ->
                               {?SETS:add_element(P, Pids), EStack};
                           {error, normal} when RType =/= permanent ->
                               {Pids, EStack};
                           {error, Reason} ->
                               {Pids, ?DICT:append(Reason, P, EStack)}
                       end;
		  (?restarting(_), _, {Pids, EStack}) ->
		       {Pids, EStack}
               end, {?SETS:new(), ?DICT:new()}, Dynamics).


wait_dynamic_children(_Child, _Pids, 0, undefined, EStack) ->
    EStack;
wait_dynamic_children(_Child, _Pids, 0, TRef, EStack) ->
	%% If the timer has expired before its cancellation, we must empty the
	%% mail-box of the 'timeout'-message.
    erlang:cancel_timer(TRef),
    receive
        {timeout, TRef, kill} ->
            EStack
    after 0 ->
            EStack
    end;
wait_dynamic_children(#child{shutdown=brutal_kill} = Child, Pids, Sz,
                      TRef, EStack) ->
    receive
        {'DOWN', _MRef, process, Pid, killed} ->
            wait_dynamic_children(Child, ?SETS:del_element(Pid, Pids), Sz-1,
                                  TRef, EStack);

        {'DOWN', _MRef, process, Pid, Reason} ->
            wait_dynamic_children(Child, ?SETS:del_element(Pid, Pids), Sz-1,
                                  TRef, ?DICT:append(Reason, Pid, EStack))
    end;
wait_dynamic_children(#child{restart_type=RType} = Child, Pids, Sz,
                      TRef, EStack) ->
    receive
        {'DOWN', _MRef, process, Pid, shutdown} ->
            wait_dynamic_children(Child, ?SETS:del_element(Pid, Pids), Sz-1,
                                  TRef, EStack);

        {'DOWN', _MRef, process, Pid, normal} when RType =/= permanent ->
            wait_dynamic_children(Child, ?SETS:del_element(Pid, Pids), Sz-1,
                                  TRef, EStack);

        {'DOWN', _MRef, process, Pid, Reason} ->
            wait_dynamic_children(Child, ?SETS:del_element(Pid, Pids), Sz-1,
                                  TRef, ?DICT:append(Reason, Pid, EStack));

        {timeout, TRef, kill} ->
            ?SETS:fold(fun(P, _) -> exit(P, kill) end, ok, Pids),
            wait_dynamic_children(Child, Pids, Sz-1, undefined, EStack)
    end.

%%-----------------------------------------------------------------
%% Child/State manipulating functions.
%%-----------------------------------------------------------------

%% Note we do not want to save the parameter list for temporary processes as
%% they will not be restarted, and hence we do not need this information.
%% Especially for dynamic children to simple_one_for_one supervisors
%% it could become very costly as it is not uncommon to spawn
%% very many such processes.
save_child(#child{restart_type = temporary,
		  mfargs = {M, F, _}} = Child, #state{children = Children} = State) ->
    State#state{children = [Child#child{mfargs = {M, F, undefined}} |Children]};
save_child(Child, #state{children = Children} = State) ->
    State#state{children = [Child |Children]}.

save_dynamic_child(temporary, Pid, _, #state{dynamics = Dynamics} = State) ->
    State#state{dynamics = ?SETS:add_element(Pid, dynamics_db(temporary, Dynamics))};
save_dynamic_child(RestartType, Pid, Args, #state{dynamics = Dynamics} = State) ->
    State#state{dynamics = ?DICT:store(Pid, Args, dynamics_db(RestartType, Dynamics))}.

dynamics_db(temporary, undefined) ->
    ?SETS:new();
dynamics_db(_, undefined) ->
    ?DICT:new();
dynamics_db(_,Dynamics) ->
    Dynamics.

dynamic_child_args(Pid, Dynamics) ->
    case ?SETS:is_set(Dynamics) of
        true ->
            {ok, undefined};
        false ->
            ?DICT:find(Pid, Dynamics)
    end.

state_del_child(#child{pid = Pid, restart_type = temporary}, State) when ?is_simple(State) ->
    NDynamics = ?SETS:del_element(Pid, dynamics_db(temporary, State#state.dynamics)),
    State#state{dynamics = NDynamics};
state_del_child(#child{pid = Pid, restart_type = RType}, State) when ?is_simple(State) ->
    NDynamics = ?DICT:erase(Pid, dynamics_db(RType, State#state.dynamics)),
    State#state{dynamics = NDynamics};
state_del_child(Child, State) ->
    NChildren = del_child(Child#child.name, State#state.children),
    State#state{children = NChildren}.

del_child(Name, [Ch|Chs]) when Ch#child.name =:= Name, Ch#child.restart_type =:= temporary ->
    Chs;
del_child(Name, [Ch|Chs]) when Ch#child.name =:= Name ->
    [Ch#child{pid = undefined} | Chs];
del_child(Pid, [Ch|Chs]) when Ch#child.pid =:= Pid, Ch#child.restart_type =:= temporary ->
    Chs;
del_child(Pid, [Ch|Chs]) when Ch#child.pid =:= Pid ->
    [Ch#child{pid = undefined} | Chs];
del_child(Name, [Ch|Chs]) ->
    [Ch|del_child(Name, Chs)];
del_child(_, []) ->
    [].

%% Chs = [S4, S3, Ch, S1, S0]
%% Ret: {[S4, S3, Ch], [S1, S0]}
split_child(Name, Chs) ->
    split_child(Name, Chs, []).

split_child(Name, [Ch|Chs], After) when Ch#child.name =:= Name ->
    {lists:reverse([Ch#child{pid = undefined} | After]), Chs};
split_child(Pid, [Ch|Chs], After) when Ch#child.pid =:= Pid ->
    {lists:reverse([Ch#child{pid = undefined} | After]), Chs};
split_child(Name, [Ch|Chs], After) ->
    split_child(Name, Chs, [Ch | After]);
split_child(_, [], After) ->
    {lists:reverse(After), []}.

get_child(Name, State) ->
    get_child(Name, State, false).
get_child(Pid, State, AllowPid) when AllowPid, is_pid(Pid) ->
    get_dynamic_child(Pid, State);
get_child(Name, State, _) ->
    lists:keysearch(Name, #child.name, State#state.children).

get_dynamic_child(Pid, #state{children=[Child], dynamics=Dynamics}) ->
    DynamicsDb = dynamics_db(Child#child.restart_type, Dynamics),
    case is_dynamic_pid(Pid, DynamicsDb) of
	true ->
	    {value, Child#child{pid=Pid}};
	false ->
	    RPid = restarting(Pid),
	    case is_dynamic_pid(RPid, DynamicsDb) of
		true ->
		    {value, Child#child{pid=RPid}};
		false ->
		    case erlang:is_process_alive(Pid) of
			true -> false;
			false -> {value, Child}
		    end
	    end
    end.

is_dynamic_pid(Pid, Dynamics) ->
    case ?SETS:is_set(Dynamics) of
	true ->
	    ?SETS:is_element(Pid, Dynamics);
	false ->
	    ?DICT:is_key(Pid, Dynamics)
    end.

replace_child(Child, State) ->
    Chs = do_replace_child(Child, State#state.children),
    State#state{children = Chs}.

do_replace_child(Child, [Ch|Chs]) when Ch#child.name =:= Child#child.name ->
    [Child | Chs];
do_replace_child(Child, [Ch|Chs]) ->
    [Ch|do_replace_child(Child, Chs)].

remove_child(Child, State) ->
    Chs = lists:keydelete(Child#child.name, #child.name, State#state.children),
    State#state{children = Chs}.

%%-----------------------------------------------------------------
%% Func: init_state/4
%% Args: SupName = {local, atom()} | {global, atom()} | self
%%       Type = {Strategy, MaxIntensity, Period}
%%         Strategy = one_for_one | one_for_all | simple_one_for_one |
%%                    rest_for_one
%%         MaxIntensity = integer() >= 0
%%         Period = integer() > 0
%%       Mod :== atom()
%%       Args :== term()
%% Purpose: Check that Type is of correct type (!)
%% Returns: {ok, state()} | Error
%%-----------------------------------------------------------------
init_state(SupName, Type, Mod, Args) ->
    case catch init_state1(SupName, Type, Mod, Args) of
	{ok, State} ->
	    {ok, State};
	Error ->
	    Error
    end.

init_state1(SupName, {Strategy, MaxIntensity, Period}, Mod, Args) ->
    validStrategy(Strategy),
    validIntensity(MaxIntensity),
    validPeriod(Period),
    {ok, #state{name = supname(SupName,Mod),
		strategy = Strategy,
		intensity = MaxIntensity,
		period = Period,
		module = Mod,
		args = Args}};
init_state1(_SupName, Type, _, _) ->
    {invalid_type, Type}.

validStrategy(simple_one_for_one) -> true;
validStrategy(one_for_one)        -> true;
validStrategy(one_for_all)        -> true;
validStrategy(rest_for_one)       -> true;
validStrategy(What)               -> throw({invalid_strategy, What}).

validIntensity(Max) when is_integer(Max),
                         Max >=  0 -> true;
validIntensity(What)               -> throw({invalid_intensity, What}).

validPeriod(Period) when is_integer(Period),
                         Period > 0 -> true;
validPeriod(What)                   -> throw({invalid_period, What}).

supname(self, Mod) -> {self(), Mod};
supname(N, _)      -> N.

%%% ------------------------------------------------------
%%% Check that the children start specification is valid.
%%% Shall be a six (6) tuple
%%%    {Name, Func, RestartType, Shutdown, ChildType, Modules}
%%% where Name is an atom
%%%       Func is {Mod, Fun, Args} == {atom(), atom(), list()}
%%%       RestartType is permanent | temporary | transient
%%%       Shutdown = integer() > 0 | infinity | brutal_kill
%%%       ChildType = supervisor | worker
%%%       Modules = [atom()] | dynamic
%%% Returns: {ok, [child_rec()]} | Error
%%% ------------------------------------------------------

check_startspec(Children) -> check_startspec(Children, []).

check_startspec([ChildSpec|T], Res) ->
    case check_childspec(ChildSpec) of
	{ok, Child} ->
	    case lists:keymember(Child#child.name, #child.name, Res) of
		true -> {duplicate_child_name, Child#child.name};
		false -> check_startspec(T, [Child | Res])
	    end;
	Error -> Error
    end;
check_startspec([], Res) ->
    {ok, lists:reverse(Res)}.

check_childspec({Name, Func, RestartType, Shutdown, ChildType, Mods}) ->
    catch check_childspec(Name, Func, RestartType, Shutdown, ChildType, Mods);
check_childspec(X) -> {invalid_child_spec, X}.

check_childspec(Name, Func, RestartType, Shutdown, ChildType, Mods) ->
    validName(Name),
    validFunc(Func),
    validRestartType(RestartType),
    validChildType(ChildType),
    validShutdown(Shutdown, ChildType),
    validMods(Mods),
    {ok, #child{name = Name, mfargs = Func, restart_type = RestartType,
		shutdown = Shutdown, child_type = ChildType, modules = Mods}}.

validChildType(supervisor) -> true;
validChildType(worker) -> true;
validChildType(What) -> throw({invalid_child_type, What}).

validName(_Name) -> true.

validFunc({M, F, A}) when is_atom(M), 
                          is_atom(F), 
                          is_list(A) -> true;
validFunc(Func)                      -> throw({invalid_mfa, Func}).

validRestartType(permanent)   -> true;
validRestartType(temporary)   -> true;
validRestartType(transient)   -> true;
validRestartType(RestartType) -> throw({invalid_restart_type, RestartType}).

validShutdown(Shutdown, _) 
  when is_integer(Shutdown), Shutdown > 0 -> true;
validShutdown(infinity, _)             -> true;
validShutdown(brutal_kill, _)          -> true;
validShutdown(Shutdown, _)             -> throw({invalid_shutdown, Shutdown}).

validMods(dynamic) -> true;
validMods(Mods) when is_list(Mods) ->
    lists:foreach(fun(Mod) ->
		    if
			is_atom(Mod) -> ok;
			true -> throw({invalid_module, Mod})
		    end
		  end,
		  Mods);
validMods(Mods) -> throw({invalid_modules, Mods}).

%%% ------------------------------------------------------
%%% Add a new restart and calculate if the max restart
%%% intensity has been reached (in that case the supervisor
%%% shall terminate).
%%% All restarts accured inside the period amount of seconds
%%% are kept in the #state.restarts list.
%%% Returns: {ok, State'} | {terminate, State'}
%%% ------------------------------------------------------

add_restart(State) ->  
    I = State#state.intensity,
    P = State#state.period,
    R = State#state.restarts,
    Now = erlang:now(),
    R1 = add_restart([Now|R], Now, P),
    State1 = State#state{restarts = R1},
    case length(R1) of
	CurI when CurI  =< I ->
	    {ok, State1};
	_ ->
	    {terminate, State1}
    end.

add_restart([R|Restarts], Now, Period) ->
    case inPeriod(R, Now, Period) of
	true ->
	    [R|add_restart(Restarts, Now, Period)];
	_ ->
	    []
    end;
add_restart([], _, _) ->
    [].

inPeriod(Time, Now, Period) ->
    case difference(Time, Now) of
	T when T > Period ->
	    false;
	_ ->
	    true
    end.

%%
%% Time = {MegaSecs, Secs, MicroSecs} (NOTE: MicroSecs is ignored)
%% Calculate the time elapsed in seconds between two timestamps.
%% If MegaSecs is equal just subtract Secs.
%% Else calculate the Mega difference and add the Secs difference,
%% note that Secs difference can be negative, e.g.
%%      {827, 999999, 676} diff {828, 1, 653753} == > 2 secs.
%%
difference({TimeM, TimeS, _}, {CurM, CurS, _}) when CurM > TimeM ->
    ((CurM - TimeM) * 1000000) + (CurS - TimeS);
difference({_, TimeS, _}, {_, CurS, _}) ->
    CurS - TimeS.

%%% ------------------------------------------------------
%%% Error and progress reporting.
%%% ------------------------------------------------------

report_error(Error, Reason, Child, SupName) ->
    ErrorMsg = [{supervisor, SupName},
		{errorContext, Error},
		{reason, Reason},
		{offender, extract_child(Child)}],
    error_logger:error_report(supervisor_report, ErrorMsg).


extract_child(Child) when is_list(Child#child.pid) ->
    [{nb_children, length(Child#child.pid)},
     {name, Child#child.name},
     {mfargs, Child#child.mfargs},
     {restart_type, Child#child.restart_type},
     {shutdown, Child#child.shutdown},
     {child_type, Child#child.child_type}];
extract_child(Child) ->
    [{pid, Child#child.pid},
     {name, Child#child.name},
     {mfargs, Child#child.mfargs},
     {restart_type, Child#child.restart_type},
     {shutdown, Child#child.shutdown},
     {child_type, Child#child.child_type}].

report_progress(Child, SupName) ->
    Progress = [{supervisor, SupName},
		{started, extract_child(Child)}],
    error_logger:info_report(progress, Progress).<|MERGE_RESOLUTION|>--- conflicted
+++ resolved
@@ -796,15 +796,8 @@
     case start_children(ChAfter2, State#state.name) of
 	{ok, ChAfter3} ->
 	    {ok, State#state{children = ChAfter3 ++ ChBefore}};
-<<<<<<< HEAD
-	{error, ChAfter3} ->
-	    NChild = Child#child{pid=restarting(Child#child.pid)},
-	    NState = State#state{children = ChAfter3 ++ ChBefore},
-	    {try_again, replace_child(NChild,NState)}
-=======
 	{error, ChAfter3, _Reason} ->
 	    restart(Child, State#state{children = ChAfter3 ++ ChBefore})
->>>>>>> c546f891
     end;
 restart(one_for_all, Child, State) ->
     Children1 = del_child(Child#child.pid, State#state.children),
@@ -812,15 +805,8 @@
     case start_children(Children2, State#state.name) of
 	{ok, NChs} ->
 	    {ok, State#state{children = NChs}};
-<<<<<<< HEAD
-	{error, NChs} ->
-	    NChild = Child#child{pid=restarting(Child#child.pid)},
-	    NState = State#state{children = NChs},
-	    {try_again, replace_child(NChild,NState)}
-=======
 	{error, NChs, _Reason} ->
 	    restart(Child, State#state{children = NChs})
->>>>>>> c546f891
     end.
 
 restarting(Pid) when is_pid(Pid) -> ?restarting(Pid);
