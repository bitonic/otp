--- conflicted
+++ resolved
@@ -50,11 +50,7 @@
 	 otp_4208/1, otp_4989/1, many_clients/1, otp_4906/1, otp_5402/1,
          simultaneous_open/1, insert_new/1, repair_continuation/1,
          otp_5487/1, otp_6206/1, otp_6359/1, otp_4738/1, otp_7146/1,
-<<<<<<< HEAD
-         otp_8070/1, otp_8856/1, otp_8898/1, otp_8899/1]).
-=======
-         otp_8070/1, otp_8903/1]).
->>>>>>> 32dd52d5
+         otp_8070/1, otp_8856/1, otp_8898/1, otp_8899/1, otp_8903/1]).
 
 -export([dets_dirty_loop/0]).
 
@@ -112,11 +108,7 @@
 	      cache_duplicate_bags_v9, otp_4208, otp_4989, many_clients,
               otp_4906, otp_5402, simultaneous_open, insert_new, 
               repair_continuation, otp_5487, otp_6206, otp_6359, otp_4738,
-<<<<<<< HEAD
-              otp_7146, otp_8070, otp_8856, otp_8898, otp_8899]}
-=======
-              otp_7146, otp_8070, otp_8903]}
->>>>>>> 32dd52d5
+              otp_7146, otp_8070, otp_8856, otp_8898, otp_8899, otp_8903]}
     end.
 
 not_run(suite) -> [];
@@ -3765,7 +3757,6 @@
     file:delete(File),
     ok.
 
-<<<<<<< HEAD
 otp_8856(doc) ->
     ["OTP-8856. insert_new() bug."];
 otp_8856(suite) ->
@@ -3788,7 +3779,9 @@
     spawn(fun() -> Me ! {3, dets:insert_new(Tab, {0,0})} end),
     ?line ok = dets:close(Tab),
     ?line receive {3, true} -> ok end,
-=======
+    file:delete(File),
+    ok.
+
 otp_8903(doc) ->
     ["OTP-8903. bchunk/match/select bug."];
 otp_8903(suite) ->
@@ -3809,7 +3802,6 @@
     ?line {'EXIT', {badarg, _}} = (catch {foo,dets:match_object(C1)}),
     ?line {'EXIT', {badarg, _}} = (catch {foo,dets:bchunk(T, BC1)}),
     ?line ok = dets:close(T),
->>>>>>> 32dd52d5
     file:delete(File),
     ok.
 
