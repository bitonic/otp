--- conflicted
+++ resolved
@@ -57,7 +57,7 @@
 
 %-------------------------------------------------------------------------
 
-<<<<<<< HEAD
+
 suite() -> [{ct_hooks,[ts_install_cth]}].
 
 all() -> 
@@ -69,7 +69,7 @@
      {group, restart_rest_for_one},
      {group, normal_termination},
      {group, abnormal_termination}, child_unlink, tree,
-     count_children_memory].
+     count_children_memory, do_not_save_start_parameters_for_temporary_children].
 
 groups() -> 
     [{sup_start, [],
@@ -118,17 +118,6 @@
 
 end_per_testcase(_Case, _Config) ->
     ok.
-=======
-all(suite) -> 
-    {req,[stdlib], 
-     [sup_start, sup_stop, child_adm,
-      child_adm_simple, extra_return, child_specs,
-      restart_one_for_one, restart_one_for_all,
-      restart_simple_one_for_one, restart_rest_for_one,
-      normal_termination, abnormal_termination, child_unlink, tree,
-      count_children_memory, do_not_save_start_parameters_for_temporary_children]}.
->>>>>>> a317dc1c
-
 
 start(InitResult) ->
     supervisor:start_link({local, sup_test}, ?MODULE, InitResult).
@@ -147,14 +136,8 @@
      proplists:get_value(supervisors, Counts),
      proplists:get_value(workers, Counts)].
 
-
-%-------------------------------------------------------------------------
-%
+%-------------------------------------------------------------------------
 % Test cases starts here.
-%
-%-------------------------------------------------------------------------
-
-
 %-------------------------------------------------------------------------
 sup_start_normal(doc) ->
     ["Tests that the supervisor process starts correctly and that it "
@@ -252,8 +235,6 @@
 	    ?line test_server:fail(no_exit_reason)
     end,
     ok.
-%-------------------------------------------------------------------------
-
 %-------------------------------------------------------------------------
 
 sup_stop_infinity(doc) ->
@@ -606,7 +587,6 @@
     ?line ok = supervisor:check_childspecs([C3]),
     ?line ok = supervisor:check_childspecs([C4]),
     ok.
-%-------------------------------------------------------------------------
 
 %-------------------------------------------------------------------------
 permanent_normal(doc) ->
@@ -668,7 +648,6 @@
     ?line [1,0,0,1] = get_child_counts(sup_test),
 
     ok.
-%-------------------------------------------------------------------------
 
 %-------------------------------------------------------------------------
 permanent_abnormal(doc) ->
@@ -737,8 +716,6 @@
 
     ok.
 %-------------------------------------------------------------------------
-
-%-------------------------------------------------------------------------
 one_for_one(doc) ->
     ["Test the one_for_one base case."];
 one_for_one(suite) -> [];
@@ -817,8 +794,6 @@
     end,
     ok.
 %-------------------------------------------------------------------------
-
-%-------------------------------------------------------------------------
 one_for_all(doc) ->
     ["Test the one_for_all base case."];
 one_for_all(suite) -> [];
@@ -904,8 +879,6 @@
 	4000 -> ?line test_server:fail(supervisor_alive)
     end,
     ok.
-
-%-------------------------------------------------------------------------
 
 %-------------------------------------------------------------------------
 simple_one_for_one(doc) ->
@@ -1023,8 +996,6 @@
 	2000 -> ?line test_server:fail(all_not_terminated)
     end,
     ok.
-%-------------------------------------------------------------------------
-
 %-------------------------------------------------------------------------
 rest_for_one(doc) ->
     ["Test the rest_for_one base case."];
@@ -1299,18 +1270,9 @@
     ok.
 %-------------------------------------------------------------------------
 count_children_memory(doc) ->
-<<<<<<< HEAD
-    ["Test that which_children eats memory, but count_children does not."];
-=======
     ["Test that count_children does not eat memory."];
 count_children_memory(suite) ->
-    MemoryState = erlang:system_info(allocator),
-    case count_children_allocator_test(MemoryState) of
-	true -> [];
-	false ->
-	    {skip, "+Meamin used during test; erlang:memory/1 not available"}
-    end;
->>>>>>> a317dc1c
+    [];
 count_children_memory(Config) when is_list(Config) ->
     process_flag(trap_exit, true),
     Child = {child, {supervisor_1, start_child, []}, temporary, 1000,
@@ -1363,10 +1325,7 @@
     [exit(Pid, kill) || {undefined, Pid, worker, _Modules} <- Children3],
     test_server:sleep(100),
     ?line [1,0,0,0] = get_child_counts(sup_test),
-<<<<<<< HEAD
-
-    ok.
-
+    ok.
 count_children_allocator_test(MemoryState) ->
     Allocators = [temp_alloc, eheap_alloc, binary_alloc, ets_alloc,
 		  driver_alloc, sl_alloc, ll_alloc, fix_alloc, std_alloc,
@@ -1377,8 +1336,6 @@
     AllocStates = [lists:keyfind(e, 1, AllocValue)
 		   || {_Type, AllocValue} <- AllocTypes],
     lists:all(fun(State) -> State == {e, true} end, AllocStates).
-=======
-    ok.
 %-------------------------------------------------------------------------
 do_not_save_start_parameters_for_temporary_children(doc) ->
     ["Temporary children shall not be restarted so they should not"
@@ -1459,5 +1416,4 @@
     SimpleOneForOneArgs;
 child_spec({Name, MFA, RestartType, Shutdown, Type, Modules}, N) ->
     NewName = list_to_atom((atom_to_list(Name) ++ integer_to_list(N))),
-    {NewName, MFA, RestartType, Shutdown, Type, Modules}.
->>>>>>> a317dc1c
+    {NewName, MFA, RestartType, Shutdown, Type, Modules}.