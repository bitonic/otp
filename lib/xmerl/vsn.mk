--- conflicted
+++ resolved
@@ -1,129 +1 @@
-<<<<<<< HEAD
-#
-# %CopyrightBegin%
-#
-# Copyright Ericsson AB 2003-2010. All Rights Reserved.
-#
-# The contents of this file are subject to the Erlang Public License,
-# Version 1.1, (the "License"); you may not use this file except in
-# compliance with the License. You should have received a copy of the
-# Erlang Public License along with this software. If not, it can be
-# retrieved online at http://www.erlang.org/.
-#
-# Software distributed under the License is distributed on an "AS IS"
-# basis, WITHOUT WARRANTY OF ANY KIND, either express or implied. See
-# the License for the specific language governing rights and limitations
-# under the License.
-#
-# %CopyrightEnd%
-#
-
-XMERL_VSN = 1.2.5
-=======
-XMERL_VSN = 1.2.4
-
-
-TICKETS	= \
-	OTP-8343
-
-TICKETS_1.2.4 = \
-	OTP-8343
-
-TICKETS_1.2.3 = \
-	OTP-8251 \
-	OTP-8252 \
-	OTP-8253 
-
-TICKETS_1.2.2 = \
-        OTP-8213 \
-	OTP-8214
-
-TICKETS_1.2.1 = \
-	OTP-8084 \
-	OTP-8153 \
-	OTP-8156
-
-TICKETS_1.2 = \
-	OTP-6635
-
-TICKETS_1.1.12 = \
-	OTP-7847
-
-TICKETS_1.1.11 = \
-	OTP-7736
-
-TICKETS_1.1.10 = \
-	OTP-6053 \
-	OTP-6873 \
-        OTP-7430 \
-        OTP-7473 \
-	OTP-7496
-
-TICKETS_1.1.9 = \
-	OTP-5998 \
-	OTP-6947 \
-	OTP-7288
-
-TICKETS_1.1.8 = \
-	OTP-7211 \
-	OTP-7214
-
-TICKETS_1.1.7 = \
-	OTP-7190
-
-TICKETS_1.1.6 = \
-	OTP-6773 \
-	OTP-6777 \
-	OTP-6877 \
-	OTP-6910
-
-TICKETS_1.1.5 = \
-	OTP-6720 \
-	OTP-6739 \
-	OTP-6752
-
-TICKETS_1.1.4 = \
-	OTP-6679
-
-TICKETS_1.1.3 = \
-	OTP-6599
-
-TICKETS_1.1.2 = \
-	OTP-6507 \
-	OTP-6460
-
-TICKETS_1.1.1 = \
-	OTP-6402
-
-TICKETS_1.1 = \
-	OTP-6043 \
-	OTP-6099 \
-	OTP-6401
-
-TICKETS_1.0.5 = \
-
-
-TICKETS_1.0.4 = \
-	OTP-5599 \
-	OTP-5718 \
-	OTP-5734 \
-	OTP-5895 \
-	OTP-5902 \
-	OTP-5905
-
-TICKETS_1.0.3 = \
-	OTP-5587
-
-TICKETS_1.0.2 = \
-	OTP-5498 \
-	OTP-5500 \
-	OTP-5531
-
-TICKETS_1.0.1 = \
-	OTP-5268 \
-	OTP-5301 \
-	OTP-5407
-
-TICKETS_1.0 = \
-        OTP-5174 \
->>>>>>> 76ac9496
+XMERL_VSN = 1.2.5