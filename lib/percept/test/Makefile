#
# %CopyrightBegin%
# 
# Copyright Ericsson AB 2007-2011. All Rights Reserved.
# 
# The contents of this file are subject to the Erlang Public License,
# Version 1.1, (the "License"); you may not use this file except in
# compliance with the License. You should have received a copy of the
# Erlang Public License along with this software. If not, it can be
# retrieved online at http://www.erlang.org/.
# 
# Software distributed under the License is distributed on an "AS IS"
# basis, WITHOUT WARRANTY OF ANY KIND, either express or implied. See
# the License for the specific language governing rights and limitations
# under the License.
# 
# %CopyrightEnd%
#

include $(ERL_TOP)/make/target.mk

include $(ERL_TOP)/make/$(TARGET)/otp.mk

# ----------------------------------------------------
# Target Specs
# ----------------------------------------------------

MODULES= \
	ipc_tree \
	percept_SUITE \
	egd_SUITE 

EBIN = .

HRL_FILES= 

ERL_FILES= $(MODULES:%=%.erl)

TARGET_FILES = $(MODULES:%=$(EBIN)/%.$(EMULATOR))

SOURCE = $(ERL_FILES) $(HRL_FILES)

EMAKEFILE=Emakefile

# ----------------------------------------------------
# Release directory specification
# ----------------------------------------------------
RELSYSDIR = $(RELEASE_PATH)/percept_test

# ----------------------------------------------------
# FLAGS
# ----------------------------------------------------
ERL_MAKE_FLAGS += 
ERL_COMPILE_FLAGS += -I$(ERL_TOP)/lib/test_server/include \
	-I$(ERL_TOP)/lib/percept/include 

# ----------------------------------------------------
# Targets
# ----------------------------------------------------

make_emakefile:
	$(ERL_TOP)/make/make_emakefile $(ERL_COMPILE_FLAGS) -o$(EBIN) $(MODULES)\
	> $(EMAKEFILE)

tests debug opt: make_emakefile
	erl $(ERL_MAKE_FLAGS) -make

clean:
	rm -f $(EMAKEFILE)
	rm -f $(TARGET_FILES)
	rm -f core *~

docs:


# ----------------------------------------------------
# Release Target
# ---------------------------------------------------- 
include $(ERL_TOP)/make/otp_release_targets.mk

release_spec: opt

release_tests_spec: make_emakefile
	$(INSTALL_DIR) $(RELSYSDIR)
<<<<<<< HEAD
	$(INSTALL_DATA) percept.spec percept.cover $(EMAKEFILE) $(SOURCE) $(RELSYSDIR)
	chmod -f -R u+w $(RELSYSDIR)
=======
	$(INSTALL_DATA) percept.spec $(EMAKEFILE) $(SOURCE) $(RELSYSDIR)
	chmod -R u+w $(RELSYSDIR)
>>>>>>> 7ed11a88
	@tar cf - *_SUITE_data | (cd $(RELSYSDIR); tar xf -)

release_docs_spec:

<|MERGE_RESOLUTION|>--- conflicted
+++ resolved
@@ -82,13 +82,8 @@
 
 release_tests_spec: make_emakefile
 	$(INSTALL_DIR) $(RELSYSDIR)
-<<<<<<< HEAD
 	$(INSTALL_DATA) percept.spec percept.cover $(EMAKEFILE) $(SOURCE) $(RELSYSDIR)
-	chmod -f -R u+w $(RELSYSDIR)
-=======
-	$(INSTALL_DATA) percept.spec $(EMAKEFILE) $(SOURCE) $(RELSYSDIR)
 	chmod -R u+w $(RELSYSDIR)
->>>>>>> 7ed11a88
 	@tar cf - *_SUITE_data | (cd $(RELSYSDIR); tar xf -)
 
 release_docs_spec:
